--- conflicted
+++ resolved
@@ -1,3355 +1,3351 @@
-/***************************************************************************
- *   Copyright (c) 2002 Jürgen Riegel <juergen.riegel@web.de>              *
- *                                                                         *
- *   This file is part of the FreeCAD CAx development system.              *
- *                                                                         *
- *   This library is free software; you can redistribute it and/or         *
- *   modify it under the terms of the GNU Library General Public           *
- *   License as published by the Free Software Foundation; either          *
- *   version 2 of the License, or (at your option) any later version.      *
- *                                                                         *
- *   This library  is distributed in the hope that it will be useful,      *
- *   but WITHOUT ANY WARRANTY; without even the implied warranty of        *
- *   MERCHANTABILITY or FITNESS FOR A PARTICULAR PURPOSE.  See the         *
- *   GNU Library General Public License for more details.                  *
- *                                                                         *
- *   You should have received a copy of the GNU Library General Public     *
- *   License along with this library; see the file COPYING.LIB. If not,    *
- *   write to the Free Software Foundation, Inc., 59 Temple Place,         *
- *   Suite 330, Boston, MA  02111-1307, USA                                *
- *                                                                         *
- ***************************************************************************/
-
-
-#include "PreCompiled.h"
-
-#include <boost/algorithm/string/predicate.hpp>
-#include <boost/math/special_functions/round.hpp>
-
-#include <Base/Console.h>
-#include <Base/Exception.h>
-#include <Base/Interpreter.h>
-#include <Base/Reader.h>
-#include <Base/Writer.h>
-#include <Base/Quantity.h>
-#include <Base/Stream.h>
-#include <Base/Tools.h>
-
-#include "PropertyStandard.h"
-#include "Application.h"
-#include "Document.h"
-#include "DocumentObject.h"
-#include "MaterialPy.h"
-#include "ObjectIdentifier.h"
-
-
-using namespace App;
-using namespace Base;
-using namespace std;
-
-
-
-
-//**************************************************************************
-//**************************************************************************
-// PropertyInteger
-//++++++++++++++++++++++++++++++++++++++++++++++++++++++++++++++++++++++++++
-
-TYPESYSTEM_SOURCE(App::PropertyInteger , App::Property)
-
-//**************************************************************************
-// Construction/Destruction
-
-
-PropertyInteger::PropertyInteger()
-{
-    _lValue = 0;
-}
-
-
-PropertyInteger::~PropertyInteger() = default;
-
-//**************************************************************************
-// Base class implementer
-
-
-void PropertyInteger::setValue(long lValue)
-{
-    aboutToSetValue();
-    _lValue=lValue;
-    hasSetValue();
-}
-
-long PropertyInteger::getValue() const
-{
-    return _lValue;
-}
-
-PyObject *PropertyInteger::getPyObject()
-{
-    return Py_BuildValue("l", _lValue);
-}
-
-void PropertyInteger::setPyObject(PyObject *value)
-{
-    if (PyLong_Check(value)) {
-        aboutToSetValue();
-        _lValue = PyLong_AsLong(value);
-        hasSetValue();
-    }
-    else {
-        std::string error = std::string("type must be int, not ");
-        error += value->ob_type->tp_name;
-        throw Base::TypeError(error);
-    }
-}
-
-void PropertyInteger::Save (Base::Writer &writer) const
-{
-    writer.Stream() << writer.ind() << "<Integer value=\"" <<  _lValue <<"\"/>" << std::endl;
-}
-
-void PropertyInteger::Restore(Base::XMLReader &reader)
-{
-    // read my Element
-    reader.readElement("Integer");
-    // get the value of my Attribute
-    setValue(reader.getAttributeAsInteger("value"));
-}
-
-Property *PropertyInteger::Copy() const
-{
-    PropertyInteger *p= new PropertyInteger();
-    p->_lValue = _lValue;
-    return p;
-}
-
-void PropertyInteger::Paste(const Property &from)
-{
-    aboutToSetValue();
-    _lValue = dynamic_cast<const PropertyInteger&>(from)._lValue;
-    hasSetValue();
-}
-
-void PropertyInteger::setPathValue(const ObjectIdentifier &path, const boost::any &value)
-{
-    verifyPath(path);
-
-    if (value.type() == typeid(long))
-        setValue(boost::any_cast<long>(value));
-    else if (value.type() == typeid(int))
-        setValue(boost::any_cast<int>(value));
-    else if (value.type() == typeid(double))
-        setValue(boost::math::round(boost::any_cast<double>(value)));
-    else if (value.type() == typeid(float))
-        setValue(boost::math::round(boost::any_cast<float>(value)));
-    else if (value.type() == typeid(Quantity))
-        setValue(boost::math::round(boost::any_cast<Quantity>(value).getValue()));
-    else
-        throw bad_cast();
-}
-
-
-//**************************************************************************
-//**************************************************************************
-// PropertyPath
-//++++++++++++++++++++++++++++++++++++++++++++++++++++++++++++++++++++++++++
-
-TYPESYSTEM_SOURCE(App::PropertyPath , App::Property)
-
-//**************************************************************************
-// Construction/Destruction
-
-PropertyPath::PropertyPath() = default;
-
-PropertyPath::~PropertyPath() = default;
-
-
-//**************************************************************************
-// Base class implementer
-
-
-//**************************************************************************
-// Setter/getter for the property
-
-void PropertyPath::setValue(const boost::filesystem::path &Path)
-{
-    aboutToSetValue();
-    _cValue = Path;
-    hasSetValue();
-}
-
-void PropertyPath::setValue(const char * Path)
-{
-    aboutToSetValue();
-#if (BOOST_FILESYSTEM_VERSION == 2)
-    _cValue = boost::filesystem::path(Path,boost::filesystem::no_check );
-    //_cValue = boost::filesystem::path(Path,boost::filesystem::native );
-    //_cValue = boost::filesystem::path(Path,boost::filesystem::windows_name );
-#else
-    _cValue = boost::filesystem::path(Path);
-#endif
-    hasSetValue();
-}
-
-const boost::filesystem::path &PropertyPath::getValue() const
-{
-    return _cValue;
-}
-
-PyObject *PropertyPath::getPyObject()
-{
-#if (BOOST_FILESYSTEM_VERSION == 2)
-    std::string str = _cValue.native_file_string();
-#else
-    std::string str = _cValue.string();
-#endif
-
-    // Returns a new reference, don't increment it!
-    PyObject *p = PyUnicode_DecodeUTF8(str.c_str(),str.size(),nullptr);
-    if (!p) throw Base::UnicodeError("UTF8 conversion failure at PropertyPath::getPyObject()");
-    return p;
-}
-
-void PropertyPath::setPyObject(PyObject *value)
-{
-    std::string path;
-    if (PyUnicode_Check(value)) {
-        path = PyUnicode_AsUTF8(value);
-    }
-    else {
-        std::string error = std::string("type must be str or unicode, not ");
-        error += value->ob_type->tp_name;
-        throw Base::TypeError(error);
-    }
-
-    // assign the path
-    setValue(path.c_str());
-}
-
-
-void PropertyPath::Save (Base::Writer &writer) const
-{
-    std::string val = encodeAttribute(_cValue.string());
-    writer.Stream() << writer.ind() << "<Path value=\"" <<  val <<"\"/>" << std::endl;
-}
-
-void PropertyPath::Restore(Base::XMLReader &reader)
-{
-    // read my Element
-    reader.readElement("Path");
-    // get the value of my Attribute
-    setValue(reader.getAttribute("value"));
-}
-
-Property *PropertyPath::Copy() const
-{
-    PropertyPath *p= new PropertyPath();
-    p->_cValue = _cValue;
-    return p;
-}
-
-void PropertyPath::Paste(const Property &from)
-{
-    aboutToSetValue();
-    _cValue = dynamic_cast<const PropertyPath&>(from)._cValue;
-    hasSetValue();
-}
-
-unsigned int PropertyPath::getMemSize () const
-{
-    return static_cast<unsigned int>(_cValue.string().size());
-}
-
-//**************************************************************************
-//**************************************************************************
-// PropertyEnumeration
-//++++++++++++++++++++++++++++++++++++++++++++++++++++++++++++++++++++++++++
-
-TYPESYSTEM_SOURCE(App::PropertyEnumeration, App::PropertyInteger)
-
-//**************************************************************************
-// Construction/Destruction
-
-
-PropertyEnumeration::PropertyEnumeration()
-{
-    _editorTypeName = "Gui::PropertyEditor::PropertyEnumItem";
-}
-
-PropertyEnumeration::PropertyEnumeration(const App::Enumeration &e)
-{
-    _enum = e;
-}
-
-PropertyEnumeration::~PropertyEnumeration() = default;
-
-void PropertyEnumeration::setEnums(const char **plEnums)
-{
-    // For backward compatibility, if the property container is not attached to
-    // any document (i.e. its full name starts with '?'), do not notify, or
-    // else existing code may crash.
-    bool notify = !boost::starts_with(getFullName(), "?");
-    if (notify)
-        aboutToSetValue();
-    _enum.setEnums(plEnums);
-    if (notify)
-        hasSetValue();
-}
-
-void PropertyEnumeration::setEnums(const std::vector<std::string> &Enums)
-{
-    setEnumVector(Enums);
-}
-
-void PropertyEnumeration::setValue(const char *value)
-{
-    aboutToSetValue();
-    _enum.setValue(value);
-    hasSetValue();
-}
-
-void PropertyEnumeration::setValue(long value)
-{
-    aboutToSetValue();
-    _enum.setValue(value);
-    hasSetValue();
-}
-
-void PropertyEnumeration::setValue(const Enumeration &source)
-{
-    aboutToSetValue();
-    _enum = source;
-    hasSetValue();
-}
-
-long PropertyEnumeration::getValue() const
-{
-    return _enum.getInt();
-}
-
-bool PropertyEnumeration::isValue(const char *value) const
-{
-    return _enum.isValue(value);
-}
-
-bool PropertyEnumeration::isPartOf(const char *value) const
-{
-    return _enum.contains(value);
-}
-
-const char * PropertyEnumeration::getValueAsString() const
-{
-    if (!_enum.isValid())
-        throw Base::RuntimeError("Cannot get value from invalid enumeration");
-    return _enum.getCStr();
-}
-
-const Enumeration & PropertyEnumeration::getEnum() const
-{
-    return _enum;
-}
-
-std::vector<std::string> PropertyEnumeration::getEnumVector() const
-{
-    return _enum.getEnumVector();
-}
-
-void PropertyEnumeration::setEnumVector(const std::vector<std::string> &values)
-{
-    // For backward compatibility, if the property container is not attached to
-    // any document (i.e. its full name starts with '?'), do not notify, or
-    // else existing code may crash.
-    bool notify = !boost::starts_with(getFullName(), "?");
-    if (notify)
-        aboutToSetValue();
-    _enum.setEnums(values);
-    if (notify)
-        hasSetValue();
-}
-
-bool PropertyEnumeration::hasEnums() const
-{
-    return _enum.hasEnums();
-}
-
-bool PropertyEnumeration::isValid() const
-{
-    return _enum.isValid();
-}
-
-void PropertyEnumeration::Save(Base::Writer &writer) const
-{
-    writer.Stream() << writer.ind() << "<Integer value=\"" <<  _enum.getInt() <<"\"";
-    if (_enum.isCustom())
-        writer.Stream() << " CustomEnum=\"true\"";
-    writer.Stream() << "/>" << std::endl;
-    if (_enum.isCustom()) {
-        std::vector<std::string> items = getEnumVector();
-        writer.Stream() << writer.ind() << "<CustomEnumList count=\"" <<  items.size() <<"\">" << endl;
-        writer.incInd();
-        for(auto & item : items) {
-            std::string val = encodeAttribute(item);
-            writer.Stream() << writer.ind() << "<Enum value=\"" <<  val <<"\"/>" << endl;
-        }
-        writer.decInd();
-        writer.Stream() << writer.ind() << "</CustomEnumList>" << endl;
-    }
-}
-
-void PropertyEnumeration::Restore(Base::XMLReader &reader)
-{
-    // read my Element
-    reader.readElement("Integer");
-    // get the value of my Attribute
-    long val = reader.getAttributeAsInteger("value");
-
-    aboutToSetValue();
-
-    if (reader.hasAttribute("CustomEnum")) {
-        reader.readElement("CustomEnumList");
-        int count = reader.getAttributeAsInteger("count");
-        std::vector<std::string> values(count);
-
-        for(int i = 0; i < count; i++) {
-            reader.readElement("Enum");
-            values[i] = reader.getAttribute("value");
-        }
-
-        reader.readEndElement("CustomEnumList");
-
-        _enum.setEnums(values);
-    }
-
-    if (val < 0) {
-        // If the enum is empty at this stage do not print a warning
-        if (_enum.hasEnums()) {
-            Base::Console().DeveloperWarning(std::string("PropertyEnumeration"), "Enumeration index %d is out of range, ignore it\n", val);
-        }
-        val = getValue();
-    }
-
-    _enum.setValue(val);
-    hasSetValue();
-}
-
-PyObject * PropertyEnumeration::getPyObject()
-{
-    if (!_enum.isValid()) {
-        Py_Return;
-    }
-
-    return Py_BuildValue("s", getValueAsString());
-}
-
-void PropertyEnumeration::setPyObject(PyObject *value)
-{
-    if (PyLong_Check(value)) {
-        long val = PyLong_AsLong(value);
-        if (_enum.isValid()) {
-            aboutToSetValue();
-            _enum.setValue(val, true);
-            hasSetValue();
-        }
-        return;
-    }
-    else if (PyUnicode_Check(value)) {
-        std::string str = PyUnicode_AsUTF8(value);
-        if (_enum.contains(str.c_str())) {
-            aboutToSetValue();
-            _enum.setValue(str);
-            hasSetValue();
-        }
-        else {
-            FC_THROWM(Base::ValueError, "'" << str
-                    << "' is not part of the enumeration in "
-                    << getFullName());
-        }
-        return;
-    }
-    else if (PySequence_Check(value)) {
-
-        try {
-            std::vector<std::string> values;
-
-            int idx = -1;
-            Py::Sequence seq(value);
-
-            if(seq.size() == 2) {
-                Py::Object v(seq[0].ptr());
-                if(!v.isString() && v.isSequence()) {
-                    idx = Py::Int(seq[1].ptr());
-                    seq = v;
-                }
-            }
-
-            values.resize(seq.size());
-
-            for (int i = 0; i < seq.size(); ++i)
-                values[i] = Py::Object(seq[i].ptr()).as_string();
-
-            aboutToSetValue();
-            _enum.setEnums(values);
-            if (idx>=0)
-                _enum.setValue(idx,true);
-            hasSetValue();
-            return;
-        } catch (Py::Exception &) {
-            Base::PyException e;
-            e.ReportException();
-        }
-    }
-
-    FC_THROWM(Base::TypeError, "PropertyEnumeration " << getFullName()
-            << " expects type to be int, string, or list(string), or list(list, int)");
-}
-
-Property * PropertyEnumeration::Copy() const
-{
-    return new PropertyEnumeration(_enum);
-}
-
-void PropertyEnumeration::Paste(const Property &from)
-{
-    const PropertyEnumeration& prop = dynamic_cast<const PropertyEnumeration&>(from);
-    setValue(prop._enum);
-}
-
-void PropertyEnumeration::setPathValue(const ObjectIdentifier &, const boost::any &value)
-{
-    if (value.type() == typeid(int))
-        setValue(boost::any_cast<int>(value));
-    else if (value.type() == typeid(long))
-        setValue(boost::any_cast<long>(value));
-    else if (value.type() == typeid(double))
-        setValue(boost::any_cast<double>(value));
-    else if (value.type() == typeid(float))
-        setValue(boost::any_cast<float>(value));
-    else if (value.type() == typeid(short))
-        setValue(boost::any_cast<short>(value));
-    else if (value.type() == typeid(std::string))
-        setValue(boost::any_cast<std::string>(value).c_str());
-    else if (value.type() == typeid(char*))
-        setValue(boost::any_cast<char*>(value));
-    else if (value.type() == typeid(const char*))
-        setValue(boost::any_cast<const char*>(value));
-    else {
-        Base::PyGILStateLocker lock;
-        Py::Object pyValue = pyObjectFromAny(value);
-        setPyObject(pyValue.ptr());
-    }
-}
-
-bool PropertyEnumeration::setPyPathValue(const ObjectIdentifier &, const Py::Object &value)
-{
-    setPyObject(value.ptr());
-    return true;
-}
-
-const boost::any PropertyEnumeration::getPathValue(const ObjectIdentifier &path) const
-{
-    std::string p = path.getSubPathStr();
-    if (p == ".Enum" || p == ".All") {
-        Base::PyGILStateLocker lock;
-        Py::Object res;
-        getPyPathValue(path, res);
-        return pyObjectToAny(res,false);
-    }
-    else if (p == ".String") {
-        auto v = getValueAsString();
-        return std::string(v?v:"");
-    } else
-        return getValue();
-}
-
-bool PropertyEnumeration::getPyPathValue(const ObjectIdentifier &path, Py::Object &r) const
-{
-    std::string p = path.getSubPathStr();
-    if (p == ".Enum" || p == ".All") {
-        Base::PyGILStateLocker lock;
-        Py::Tuple res(_enum.maxValue()+1);
-        std::vector<std::string> enums = _enum.getEnumVector();
-        PropertyString tmp;
-        for(int i=0;i< int(enums.size());++i) {
-            tmp.setValue(enums[i]);
-            res.setItem(i,Py::asObject(tmp.getPyObject()));
-        }
-        if (p == ".Enum")
-            r = res;
-        else {
-            Py::Tuple tuple(2);
-            tuple.setItem(0, res);
-            tuple.setItem(1, Py::Int(getValue()));
-            r = tuple;
-        }
-    } else if (p == ".String") {
-        auto v = getValueAsString();
-        r = Py::String(v?v:"");
-    } else
-        r = Py::Int(getValue());
-    return true;
-}
-
-//**************************************************************************
-//**************************************************************************
-// PropertyIntegerConstraint
-//++++++++++++++++++++++++++++++++++++++++++++++++++++++++++++++++++++++++++
-
-TYPESYSTEM_SOURCE(App::PropertyIntegerConstraint, App::PropertyInteger)
-
-//**************************************************************************
-// Construction/Destruction
-
-
-PropertyIntegerConstraint::PropertyIntegerConstraint() = default;
-
-PropertyIntegerConstraint::~PropertyIntegerConstraint()
-{
-    if (_ConstStruct && _ConstStruct->isDeletable())
-        delete _ConstStruct;
-}
-
-void PropertyIntegerConstraint::setConstraints(const Constraints* sConstrain)
-{
-    if (_ConstStruct != sConstrain) {
-        if (_ConstStruct && _ConstStruct->isDeletable())
-            delete _ConstStruct;
-    }
-
-    _ConstStruct = sConstrain;
-}
-
-const PropertyIntegerConstraint::Constraints*  PropertyIntegerConstraint::getConstraints() const
-{
-    return _ConstStruct;
-}
-
-long PropertyIntegerConstraint::getMinimum() const
-{
-    if (_ConstStruct)
-        return _ConstStruct->LowerBound;
-    // return the min of int, not long
-    return std::numeric_limits<int>::min();
-}
-
-long PropertyIntegerConstraint::getMaximum() const
-{
-    if (_ConstStruct)
-        return _ConstStruct->UpperBound;
-    // return the max of int, not long
-    return std::numeric_limits<int>::max();
-}
-
-long PropertyIntegerConstraint::getStepSize() const
-{
-    if (_ConstStruct)
-        return _ConstStruct->StepSize;
-    return 1;
-}
-
-void PropertyIntegerConstraint::setPyObject(PyObject *value)
-{
-    if (PyLong_Check(value)) {
-        long temp = PyLong_AsLong(value);
-        if (_ConstStruct) {
-            if (temp > _ConstStruct->UpperBound)
-                temp = _ConstStruct->UpperBound;
-            else if(temp < _ConstStruct->LowerBound)
-                temp = _ConstStruct->LowerBound;
-        }
-
-        aboutToSetValue();
-        _lValue = temp;
-        hasSetValue();
-    }
-    else if (PyTuple_Check(value) && PyTuple_Size(value) == 4) {
-        long values[4];
-        for (int i=0; i<4; i++) {
-            PyObject* item;
-            item = PyTuple_GetItem(value,i);
-            if (PyLong_Check(item))
-                values[i] = PyLong_AsLong(item);
-            else
-                throw Base::TypeError("Type in tuple must be int");
-        }
-
-        Constraints* c = new Constraints();
-        c->setDeletable(true);
-        c->LowerBound = values[1];
-        c->UpperBound = values[2];
-        c->StepSize = std::max<long>(1, values[3]);
-        if (values[0] > c->UpperBound)
-            values[0] = c->UpperBound;
-        else if (values[0] < c->LowerBound)
-            values[0] = c->LowerBound;
-        setConstraints(c);
-
-        aboutToSetValue();
-        _lValue = values[0];
-        hasSetValue();
-    }
-    else {
-        std::string error = std::string("type must be int, not ");
-        error += value->ob_type->tp_name;
-        throw Base::TypeError(error);
-    }
-}
-
-//**************************************************************************
-//**************************************************************************
-// PropertyPercent
-//++++++++++++++++++++++++++++++++++++++++++++++++++++++++++++++++++++++++++
-
-TYPESYSTEM_SOURCE(App::PropertyPercent , App::PropertyIntegerConstraint)
-
-const PropertyIntegerConstraint::Constraints percent = {0,100,1};
-
-//**************************************************************************
-// Construction/Destruction
-
-
-PropertyPercent::PropertyPercent()
-{
-    _ConstStruct = &percent;
-}
-
-PropertyPercent::~PropertyPercent() = default;
-
-//**************************************************************************
-//**************************************************************************
-// PropertyIntegerList
-//++++++++++++++++++++++++++++++++++++++++++++++++++++++++++++++++++++++++++
-
-TYPESYSTEM_SOURCE(App::PropertyIntegerList , App::PropertyLists)
-
-//**************************************************************************
-// Construction/Destruction
-
-
-PropertyIntegerList::PropertyIntegerList() = default;
-
-PropertyIntegerList::~PropertyIntegerList() = default;
-
-//**************************************************************************
-// Base class implementer
-
-PyObject *PropertyIntegerList::getPyObject()
-{
-    PyObject* list = PyList_New(getSize());
-    for(int i = 0;i<getSize(); i++)
-        PyList_SetItem( list, i, PyLong_FromLong(_lValueList[i]));
-    return list;
-}
-
-long PropertyIntegerList::getPyValue(PyObject *item) const {
-    if (PyLong_Check(item))
-        return PyLong_AsLong(item);
-    std::string error = std::string("type in list must be int, not ");
-    error += item->ob_type->tp_name;
-    throw Base::TypeError(error);
-}
-
-void PropertyIntegerList::Save (Base::Writer &writer) const
-{
-    writer.Stream() << writer.ind() << "<IntegerList count=\"" <<  getSize() <<"\">" << endl;
-    writer.incInd();
-    for(int i = 0;i<getSize(); i++)
-        writer.Stream() << writer.ind() << "<I v=\"" <<  _lValueList[i] <<"\"/>" << endl; ;
-    writer.decInd();
-    writer.Stream() << writer.ind() << "</IntegerList>" << endl ;
-}
-
-void PropertyIntegerList::Restore(Base::XMLReader &reader)
-{
-    // read my Element
-    reader.readElement("IntegerList");
-    // get the value of my Attribute
-    int count = reader.getAttributeAsInteger("count");
-
-    std::vector<long> values(count);
-    for(int i = 0; i < count; i++) {
-        reader.readElement("I");
-        values[i] = reader.getAttributeAsInteger("v");
-    }
-
-    reader.readEndElement("IntegerList");
-
-    //assignment
-    setValues(values);
-}
-
-Property *PropertyIntegerList::Copy() const
-{
-    PropertyIntegerList *p= new PropertyIntegerList();
-    p->_lValueList = _lValueList;
-    return p;
-}
-
-void PropertyIntegerList::Paste(const Property &from)
-{
-    setValues(dynamic_cast<const PropertyIntegerList&>(from)._lValueList);
-}
-
-unsigned int PropertyIntegerList::getMemSize () const
-{
-    return static_cast<unsigned int>(_lValueList.size() * sizeof(long));
-}
-
-
-
-
-//**************************************************************************
-//**************************************************************************
-// PropertyIntegerSet
-//++++++++++++++++++++++++++++++++++++++++++++++++++++++++++++++++++++++++++
-
-TYPESYSTEM_SOURCE(App::PropertyIntegerSet , App::Property)
-
-//**************************************************************************
-// Construction/Destruction
-
-
-PropertyIntegerSet::PropertyIntegerSet() = default;
-
-PropertyIntegerSet::~PropertyIntegerSet() = default;
-
-
-//**************************************************************************
-// Base class implementer
-
-void PropertyIntegerSet::setValue(long lValue)
-{
-    aboutToSetValue();
-    _lValueSet.clear();
-    _lValueSet.insert(lValue);
-    hasSetValue();
-}
-
-void PropertyIntegerSet::setValues(const std::set<long>& values)
-{
-    aboutToSetValue();
-    _lValueSet = values;
-    hasSetValue();
-}
-
-PyObject *PropertyIntegerSet::getPyObject()
-{
-    PyObject* set = PySet_New(nullptr);
-    for(long it : _lValueSet)
-        PySet_Add(set,PyLong_FromLong(it));
-    return set;
-}
-
-void PropertyIntegerSet::setPyObject(PyObject *value)
-{
-    if (PySequence_Check(value)) {
-
-        Py::Sequence sequence(value);
-        Py_ssize_t nSize = sequence.size();
-        std::set<long> values;
-
-        for (Py_ssize_t i=0; i<nSize;++i) {
-            Py::Object item = sequence.getItem(i);
-            if (!PyLong_Check(item.ptr())) {
-                std::string error = std::string("type in list must be int, not ");
-                error += item.ptr()->ob_type->tp_name;
-                throw Base::TypeError(error);
-            }
-            values.insert(PyLong_AsLong(item.ptr()));
-        }
-
-        setValues(values);
-    }
-    else if (PyLong_Check(value)) {
-        setValue(PyLong_AsLong(value));
-    }
-    else {
-        std::string error = std::string("type must be int or list of int, not ");
-        error += value->ob_type->tp_name;
-        throw Base::TypeError(error);
-    }
-}
-
-void PropertyIntegerSet::Save (Base::Writer &writer) const
-{
-    writer.Stream() << writer.ind() << "<IntegerSet count=\"" <<  _lValueSet.size() <<"\">" << endl;
-    writer.incInd();
-    for(long it : _lValueSet)
-        writer.Stream() << writer.ind() << "<I v=\"" <<  it <<"\"/>" << endl; ;
-    writer.decInd();
-    writer.Stream() << writer.ind() << "</IntegerSet>" << endl ;
-}
-
-void PropertyIntegerSet::Restore(Base::XMLReader &reader)
-{
-    // read my Element
-    reader.readElement("IntegerSet");
-    // get the value of my Attribute
-    int count = reader.getAttributeAsInteger("count");
-
-    std::set<long> values;
-    for(int i = 0; i < count; i++) {
-        reader.readElement("I");
-        values.insert(reader.getAttributeAsInteger("v"));
-    }
-
-    reader.readEndElement("IntegerSet");
-
-    //assignment
-    setValues(values);
-}
-
-Property *PropertyIntegerSet::Copy() const
-{
-    PropertyIntegerSet *p= new PropertyIntegerSet();
-    p->_lValueSet = _lValueSet;
-    return p;
-}
-
-void PropertyIntegerSet::Paste(const Property &from)
-{
-    aboutToSetValue();
-    _lValueSet = dynamic_cast<const PropertyIntegerSet&>(from)._lValueSet;
-    hasSetValue();
-}
-
-unsigned int PropertyIntegerSet::getMemSize () const
-{
-    return static_cast<unsigned int>(_lValueSet.size() * sizeof(long));
-}
-
-
-
-//**************************************************************************
-//**************************************************************************
-// PropertyFloat
-//++++++++++++++++++++++++++++++++++++++++++++++++++++++++++++++++++++++++++
-
-TYPESYSTEM_SOURCE(App::PropertyFloat , App::Property)
-
-//**************************************************************************
-// Construction/Destruction
-
-
-PropertyFloat::PropertyFloat()
-{
-    _dValue = 0.0;
-}
-
-PropertyFloat::~PropertyFloat() = default;
-
-//**************************************************************************
-// Base class implementer
-
-void PropertyFloat::setValue(double lValue)
-{
-    aboutToSetValue();
-    _dValue=lValue;
-    hasSetValue();
-}
-
-double PropertyFloat::getValue() const
-{
-    return _dValue;
-}
-
-PyObject *PropertyFloat::getPyObject()
-{
-    return Py_BuildValue("d", _dValue);
-}
-
-void PropertyFloat::setPyObject(PyObject *value)
-{
-    if (PyFloat_Check(value)) {
-        aboutToSetValue();
-        _dValue = PyFloat_AsDouble(value);
-        hasSetValue();
-    }
-    else if(PyLong_Check(value)) {
-        aboutToSetValue();
-        _dValue = PyLong_AsLong(value);
-        hasSetValue();
-    }
-    else {
-        std::string error = std::string("type must be float or int, not ");
-        error += value->ob_type->tp_name;
-        throw Base::TypeError(error);
-    }
-}
-
-void PropertyFloat::Save (Base::Writer &writer) const
-{
-    writer.Stream() << writer.ind() << "<Float value=\"" <<  _dValue <<"\"/>" << std::endl;
-}
-
-void PropertyFloat::Restore(Base::XMLReader &reader)
-{
-    // read my Element
-    reader.readElement("Float");
-    // get the value of my Attribute
-    setValue(reader.getAttributeAsFloat("value"));
-}
-
-Property *PropertyFloat::Copy() const
-{
-    PropertyFloat *p= new PropertyFloat();
-    p->_dValue = _dValue;
-    return p;
-}
-
-void PropertyFloat::Paste(const Property &from)
-{
-    aboutToSetValue();
-    _dValue = dynamic_cast<const PropertyFloat&>(from)._dValue;
-    hasSetValue();
-}
-
-void PropertyFloat::setPathValue(const ObjectIdentifier &path, const boost::any &value)
-{
-    verifyPath(path);
-
-    if (value.type() == typeid(long))
-        setValue(boost::any_cast<long>(value));
-    else if (value.type() == typeid(unsigned long))
-        setValue(boost::any_cast<unsigned long>(value));
-    else if (value.type() == typeid(int))
-        setValue(boost::any_cast<int>(value));
-    else if (value.type() == typeid(double))
-        setValue(boost::any_cast<double>(value));
-    else if (value.type() == typeid(float))
-        setValue(boost::any_cast<float>(value));
-    else if (value.type() == typeid(Quantity))
-        setValue((boost::any_cast<Quantity>(value)).getValue());
-    else
-        throw bad_cast();
-}
-
-const boost::any PropertyFloat::getPathValue(const ObjectIdentifier &path) const
-{
-    verifyPath(path);
-    return _dValue;
-}
-
-//**************************************************************************
-//**************************************************************************
-// PropertyFloatConstraint
-//++++++++++++++++++++++++++++++++++++++++++++++++++++++++++++++++++++++++++
-
-TYPESYSTEM_SOURCE(App::PropertyFloatConstraint, App::PropertyFloat)
-
-//**************************************************************************
-// Construction/Destruction
-
-
-PropertyFloatConstraint::PropertyFloatConstraint() = default;
-
-PropertyFloatConstraint::~PropertyFloatConstraint()
-{
-    if (_ConstStruct && _ConstStruct->isDeletable())
-        delete _ConstStruct;
-}
-
-void PropertyFloatConstraint::setConstraints(const Constraints* sConstrain)
-{
-    if (_ConstStruct != sConstrain) {
-        if (_ConstStruct && _ConstStruct->isDeletable())
-            delete _ConstStruct;
-    }
-    _ConstStruct = sConstrain;
-}
-
-const PropertyFloatConstraint::Constraints*  PropertyFloatConstraint::getConstraints() const
-{
-    return _ConstStruct;
-}
-
-double PropertyFloatConstraint::getMinimum() const
-{
-    if (_ConstStruct)
-        return _ConstStruct->LowerBound;
-    return std::numeric_limits<double>::min();
-}
-
-double PropertyFloatConstraint::getMaximum() const
-{
-    if (_ConstStruct)
-        return _ConstStruct->UpperBound;
-    return std::numeric_limits<double>::max();
-}
-
-double PropertyFloatConstraint::getStepSize() const
-{
-    if (_ConstStruct)
-        return _ConstStruct->StepSize;
-    return 1.0;
-}
-
-void PropertyFloatConstraint::setPyObject(PyObject *value)
-{
-    if (PyFloat_Check(value)) {
-        double temp = PyFloat_AsDouble(value);
-        if (_ConstStruct) {
-            if (temp > _ConstStruct->UpperBound)
-                temp = _ConstStruct->UpperBound;
-            else if (temp < _ConstStruct->LowerBound)
-                temp = _ConstStruct->LowerBound;
-        }
-
-        aboutToSetValue();
-        _dValue = temp;
-        hasSetValue();
-    }
-    else if (PyLong_Check(value)) {
-        double temp = (double)PyLong_AsLong(value);
-        if (_ConstStruct) {
-            if (temp > _ConstStruct->UpperBound)
-                temp = _ConstStruct->UpperBound;
-            else if (temp < _ConstStruct->LowerBound)
-                temp = _ConstStruct->LowerBound;
-        }
-
-        aboutToSetValue();
-        _dValue = temp;
-        hasSetValue();
-    }
-    else if (PyTuple_Check(value) && PyTuple_Size(value) == 4) {
-        double values[4];
-        for (int i=0; i<4; i++) {
-            PyObject* item;
-            item = PyTuple_GetItem(value,i);
-            if (PyFloat_Check(item))
-                values[i] = PyFloat_AsDouble(item);
-            else if (PyLong_Check(item))
-                values[i] = PyLong_AsLong(item);
-            else
-                throw Base::TypeError("Type in tuple must be float or int");
-        }
-
-        double stepSize = values[3];
-        // need a value > 0
-        if (stepSize < DBL_EPSILON)
-            throw Base::ValueError("Step size must be greater than zero");
-
-        Constraints* c = new Constraints();
-        c->setDeletable(true);
-        c->LowerBound = values[1];
-        c->UpperBound = values[2];
-        c->StepSize = stepSize;
-        if (values[0] > c->UpperBound)
-            values[0] = c->UpperBound;
-        else if (values[0] < c->LowerBound)
-            values[0] = c->LowerBound;
-        setConstraints(c);
-
-        aboutToSetValue();
-        _dValue = values[0];
-        hasSetValue();
-    }
-    else {
-        std::string error = std::string("type must be float, not ");
-        error += value->ob_type->tp_name;
-        throw Base::TypeError(error);
-    }
-}
-
-//**************************************************************************
-// PropertyPrecision
-//++++++++++++++++++++++++++++++++++++++++++++++++++++++++++++++++++++++++++
-
-TYPESYSTEM_SOURCE(App::PropertyPrecision, App::PropertyFloatConstraint)
-
-//**************************************************************************
-// Construction/Destruction
-//
-const PropertyFloatConstraint::Constraints PrecisionStandard = {0.0,DBL_MAX,0.001};
-
-PropertyPrecision::PropertyPrecision()
-{
-    setConstraints(&PrecisionStandard);
-}
-
-PropertyPrecision::~PropertyPrecision() = default;
-
-
-//**************************************************************************
-// PropertyFloatList
-//++++++++++++++++++++++++++++++++++++++++++++++++++++++++++++++++++++++++++
-
-TYPESYSTEM_SOURCE(App::PropertyFloatList , App::PropertyLists)
-
-//**************************************************************************
-// Construction/Destruction
-
-
-PropertyFloatList::PropertyFloatList() = default;
-
-PropertyFloatList::~PropertyFloatList() = default;
-
-//**************************************************************************
-// Base class implementer
-
-PyObject *PropertyFloatList::getPyObject()
-{
-    PyObject* list = PyList_New(getSize());
-    for (int i = 0;i<getSize(); i++)
-         PyList_SetItem( list, i, PyFloat_FromDouble(_lValueList[i]));
-    return list;
-}
-
-double PropertyFloatList::getPyValue(PyObject *item) const {
-    if (PyFloat_Check(item)) {
-        return PyFloat_AsDouble(item);
-    } else if (PyLong_Check(item)) {
-        return static_cast<double>(PyLong_AsLong(item));
-    } else {
-        std::string error = std::string("type in list must be float, not ");
-        error += item->ob_type->tp_name;
-        throw Base::TypeError(error);
-    }
-}
-
-void PropertyFloatList::Save (Base::Writer &writer) const
-{
-    if (writer.isForceXML()) {
-        writer.Stream() << writer.ind() << "<FloatList count=\"" <<  getSize() <<"\">" << endl;
-        writer.incInd();
-        for(int i = 0;i<getSize(); i++)
-            writer.Stream() << writer.ind() << "<F v=\"" <<  _lValueList[i] <<"\"/>" << endl; ;
-        writer.decInd();
-        writer.Stream() << writer.ind() <<"</FloatList>" << endl ;
-    }
-    else {
-        writer.Stream() << writer.ind() << "<FloatList file=\"" <<
-            (getSize()?writer.addFile(getName(), this):"") << "\"/>" << std::endl;
-    }
-}
-
-void PropertyFloatList::Restore(Base::XMLReader &reader)
-{
-    reader.readElement("FloatList");
-    string file (reader.getAttribute("file") );
-
-    if (!file.empty()) {
-        // initiate a file read
-        reader.addFile(file.c_str(),this);
-    }
-}
-
-void PropertyFloatList::SaveDocFile (Base::Writer &writer) const
-{
-    Base::OutputStream str(writer.Stream());
-    uint32_t uCt = (uint32_t)getSize();
-    str << uCt;
-    if (!isSinglePrecision()) {
-        for (double it : _lValueList) {
-            str << it;
-        }
-    }
-    else {
-        for (double it : _lValueList) {
-            float v = static_cast<float>(it);
-            str << v;
-        }
-    }
-}
-
-void PropertyFloatList::RestoreDocFile(Base::Reader &reader)
-{
-    Base::InputStream str(reader);
-    uint32_t uCt=0;
-    str >> uCt;
-    std::vector<double> values(uCt);
-    if (!isSinglePrecision()) {
-        for (double & it : values) {
-            str >> it;
-        }
-    }
-    else {
-        for (double & it : values) {
-            float val;
-            str >> val;
-            it = val;
-        }
-    }
-    setValues(values);
-}
-
-Property *PropertyFloatList::Copy() const
-{
-    PropertyFloatList *p= new PropertyFloatList();
-    p->_lValueList = _lValueList;
-    return p;
-}
-
-void PropertyFloatList::Paste(const Property &from)
-{
-    setValues(dynamic_cast<const PropertyFloatList&>(from)._lValueList);
-}
-
-unsigned int PropertyFloatList::getMemSize () const
-{
-    return static_cast<unsigned int>(_lValueList.size() * sizeof(double));
-}
-
-//**************************************************************************
-//**************************************************************************
-// PropertyString
-//++++++++++++++++++++++++++++++++++++++++++++++++++++++++++++++++++++++++++
-
-TYPESYSTEM_SOURCE(App::PropertyString , App::Property)
-
-PropertyString::PropertyString() = default;
-
-PropertyString::~PropertyString() = default;
-
-void PropertyString::setValue(const char* newLabel)
-{
-    if(!newLabel)
-        return;
-
-    if(_cValue == newLabel)
-        return;
-
-    std::string _newLabel;
-
-    std::vector<std::pair<Property*,std::unique_ptr<Property> > > propChanges;
-    std::string label;
-    auto obj = dynamic_cast<DocumentObject*>(getContainer());
-    bool commit = false;
-
-    if(obj && obj->isAttachedToDocument() && this==&obj->Label &&
-       (!obj->getDocument()->testStatus(App::Document::Restoring)||
-        obj->getDocument()->testStatus(App::Document::Importing)) &&
-       !obj->getDocument()->isPerformingTransaction())
-    {
-        // allow object to control label change
-
-        static ParameterGrp::handle _hPGrp;
-        if(!_hPGrp) {
-            _hPGrp = GetApplication().GetUserParameter().GetGroup("BaseApp");
-            _hPGrp = _hPGrp->GetGroup("Preferences")->GetGroup("Document");
-        }
-        App::Document* doc = obj->getDocument();
-        if(doc && !_hPGrp->GetBool("DuplicateLabels") && !obj->allowDuplicateLabel()) {
-            std::vector<std::string> objectLabels;
-            std::vector<App::DocumentObject*>::const_iterator it;
-            std::vector<App::DocumentObject*> objs = doc->getObjects();
-            bool match = false;
-            for (it = objs.begin();it != objs.end();++it) {
-                if (*it == obj)
-                    continue; // don't compare object with itself
-                std::string objLabel = (*it)->Label.getValue();
-                if (!match && objLabel == newLabel)
-                    match = true;
-                objectLabels.push_back(objLabel);
-            }
-
-            // make sure that there is a name conflict otherwise we don't have to do anything
-            if (match && *newLabel) {
-                label = newLabel;
-                // remove number from end to avoid lengthy names
-                size_t lastpos = label.length()-1;
-                while (label[lastpos] >= 48 && label[lastpos] <= 57) {
-                    // if 'lastpos' becomes 0 then all characters are digits. In this case we use
-                    // the complete label again
-                    if (lastpos == 0) {
-                        lastpos = label.length()-1;
-                        break;
-                    }
-                    lastpos--;
-                }
-
-                bool changed = false;
-                label = label.substr(0,lastpos+1);
-                if(label != obj->getNameInDocument()
-                        && boost::starts_with(obj->getNameInDocument(),label))
-                {
-                    // In case the label has the same base name as object's
-                    // internal name, use it as the label instead.
-                    const char *objName = obj->getNameInDocument();
-                    const char *c = &objName[lastpos+1];
-                    for(;*c;++c) {
-                        if(*c<48 || *c>57)
-                            break;
-                    }
-                    if(*c == 0 && std::find(objectLabels.begin(), objectLabels.end(),
-                                            obj->getNameInDocument())==objectLabels.end())
-                    {
-                        label = obj->getNameInDocument();
-                        changed = true;
-                    }
-                }
-                if(!changed)
-                    label = Base::Tools::getUniqueName(label, objectLabels, 3);
-            }
-        }
-
-        if(label.empty())
-            label = newLabel;
-        obj->onBeforeChangeLabel(label);
-        newLabel = label.c_str();
-
-        if(!obj->getDocument()->testStatus(App::Document::Restoring)) {
-            // Only update label reference if we are not restoring. When
-            // importing (which also counts as restoring), it is possible the
-            // new object changes its label. However, we cannot update label
-            // references here, because object restoring is not based on
-            // dependency order. It can only be done in afterRestore().
-            //
-            // See PropertyLinkBase::restoreLabelReference() for more details.
-            propChanges = PropertyLinkBase::updateLabelReferences(obj,newLabel);
-        }
-
-        if(!propChanges.empty() && !GetApplication().getActiveTransaction()) {
-            commit = true;
-            std::ostringstream str;
-            str << "Change " << obj->getNameInDocument() << ".Label";
-            GetApplication().setActiveTransaction(str.str().c_str());
-        }
-    }
-
-    aboutToSetValue();
-    _cValue = newLabel;
-    hasSetValue();
-
-    for(auto &change : propChanges)
-        change.first->Paste(*change.second.get());
-
-    if(commit)
-        GetApplication().closeActiveTransaction();
-}
-
-void PropertyString::setValue(const std::string &sString)
-{
-    setValue(sString.c_str());
-}
-
-const char* PropertyString::getValue() const
-{
-    return _cValue.c_str();
-}
-
-PyObject *PropertyString::getPyObject()
-{
-    PyObject *p = PyUnicode_DecodeUTF8(_cValue.c_str(),_cValue.size(),nullptr);
-    if (!p) throw Base::UnicodeError("UTF8 conversion failure at PropertyString::getPyObject()");
-    return p;
-}
-
-void PropertyString::setPyObject(PyObject *value)
-{
-    std::string string;
-    if (PyUnicode_Check(value)) {
-        string = PyUnicode_AsUTF8(value);
-    }
-    else {
-        std::string error = std::string("type must be str or unicode, not ");
-        error += value->ob_type->tp_name;
-        throw Base::TypeError(error);
-    }
-
-    // assign the string
-    setValue(string);
-}
-
-void PropertyString::Save (Base::Writer &writer) const
-{
-    std::string val;
-    auto obj = dynamic_cast<DocumentObject*>(getContainer());
-    writer.Stream() << writer.ind() << "<String ";
-    bool exported = false;
-    if(obj && obj->isAttachedToDocument() &&
-       obj->isExporting() && &obj->Label==this)
-    {
-        if(obj->allowDuplicateLabel())
-            writer.Stream() <<"restore=\"1\" ";
-        else if(_cValue==obj->getNameInDocument()) {
-            writer.Stream() <<"restore=\"0\" ";
-            val = encodeAttribute(obj->getExportName());
-            exported = true;
-        }
-    }
-    if(!exported)
-        val = encodeAttribute(_cValue);
-    writer.Stream() <<"value=\"" << val <<"\"/>" << std::endl;
-}
-
-void PropertyString::Restore(Base::XMLReader &reader)
-{
-    // read my Element
-    reader.readElement("String");
-    // get the value of my Attribute
-    auto obj = dynamic_cast<DocumentObject*>(getContainer());
-    if(obj && &obj->Label==this) {
-        if(reader.hasAttribute("restore")) {
-            int restore = reader.getAttributeAsInteger("restore");
-            if(restore == 1) {
-                aboutToSetValue();
-                _cValue = reader.getAttribute("value");
-                hasSetValue();
-            }else
-                setValue(reader.getName(reader.getAttribute("value")));
-        } else
-            setValue(reader.getAttribute("value"));
-    }else
-        setValue(reader.getAttribute("value"));
-}
-
-Property *PropertyString::Copy() const
-{
-    PropertyString *p= new PropertyString();
-    p->_cValue = _cValue;
-    return p;
-}
-
-void PropertyString::Paste(const Property &from)
-{
-    setValue(dynamic_cast<const PropertyString&>(from)._cValue);
-}
-
-unsigned int PropertyString::getMemSize () const
-{
-    return static_cast<unsigned int>(_cValue.size());
-}
-
-void PropertyString::setPathValue(const ObjectIdentifier &path, const boost::any &value)
-{
-    verifyPath(path);
-    if (value.type() == typeid(bool))
-        setValue(boost::any_cast<bool>(value)?"True":"False");
-    else if (value.type() == typeid(int))
-        setValue(std::to_string(boost::any_cast<int>(value)));
-    else if (value.type() == typeid(long))
-        setValue(std::to_string(boost::any_cast<long>(value)));
-    else if (value.type() == typeid(double))
-        setValue(std::to_string(App::any_cast<double>(value)));
-    else if (value.type() == typeid(float))
-        setValue(std::to_string(App::any_cast<float>(value)));
-    else if (value.type() == typeid(Quantity))
-        setValue(boost::any_cast<Quantity>(value).getUserString().toUtf8().constData());
-    else if (value.type() == typeid(std::string))
-        setValue(boost::any_cast<const std::string &>(value));
-    else {
-        Base::PyGILStateLocker lock;
-        setValue(pyObjectFromAny(value).as_string());
-    }
-}
-
-const boost::any PropertyString::getPathValue(const ObjectIdentifier &path) const
-{
-    verifyPath(path);
-    return _cValue;
-}
-
-//**************************************************************************
-//**************************************************************************
-// PropertyUUID
-//++++++++++++++++++++++++++++++++++++++++++++++++++++++++++++++++++++++++++
-
-TYPESYSTEM_SOURCE(App::PropertyUUID , App::Property)
-
-PropertyUUID::PropertyUUID() = default;
-
-PropertyUUID::~PropertyUUID() = default;
-
-void PropertyUUID::setValue(const Base::Uuid &id)
-{
-    aboutToSetValue();
-    _uuid = id;
-    hasSetValue();
-}
-
-void PropertyUUID::setValue(const char* sString)
-{
-    if (sString) {
-        aboutToSetValue();
-        _uuid.setValue(sString);
-        hasSetValue();
-    }
-}
-
-void PropertyUUID::setValue(const std::string &sString)
-{
-    aboutToSetValue();
-    _uuid.setValue(sString);
-    hasSetValue();
-}
-
-const std::string& PropertyUUID::getValueStr() const
-{
-    return _uuid.getValue();
-}
-
-const Base::Uuid& PropertyUUID::getValue() const
-{
-    return _uuid;
-}
-
-PyObject *PropertyUUID::getPyObject()
-{
-    PyObject *p = PyUnicode_FromString(_uuid.getValue().c_str());
-    return p;
-}
-
-void PropertyUUID::setPyObject(PyObject *value)
-{
-    std::string string;
-    if (PyUnicode_Check(value)) {
-        string = PyUnicode_AsUTF8(value);
-    }
-    else {
-        std::string error = std::string("type must be unicode or str, not ");
-        error += value->ob_type->tp_name;
-        throw Base::TypeError(error);
-    }
-
-    try {
-        // assign the string
-        Base::Uuid uid;
-        uid.setValue(string);
-        setValue(uid);
-    }
-    catch (const std::exception& e) {
-        throw Base::RuntimeError(e.what());
-    }
-}
-
-void PropertyUUID::Save (Base::Writer &writer) const
-{
-    writer.Stream() << writer.ind() << "<Uuid value=\"" << _uuid.getValue() <<"\"/>" << std::endl;
-}
-
-void PropertyUUID::Restore(Base::XMLReader &reader)
-{
-    // read my Element
-    reader.readElement("Uuid");
-    // get the value of my Attribute
-    setValue(reader.getAttribute("value"));
-}
-
-Property *PropertyUUID::Copy() const
-{
-    PropertyUUID *p= new PropertyUUID();
-    p->_uuid = _uuid;
-    return p;
-}
-
-void PropertyUUID::Paste(const Property &from)
-{
-    aboutToSetValue();
-    _uuid = dynamic_cast<const PropertyUUID&>(from)._uuid;
-    hasSetValue();
-}
-
-unsigned int PropertyUUID::getMemSize () const
-{
-    return static_cast<unsigned int>(sizeof(_uuid));
-}
-
-//**************************************************************************
-// PropertyFont
-//++++++++++++++++++++++++++++++++++++++++++++++++++++++++++++++++++++++++++
-
-TYPESYSTEM_SOURCE(App::PropertyFont , App::PropertyString)
-
-PropertyFont::PropertyFont() = default;
-
-PropertyFont::~PropertyFont() = default;
-
-//**************************************************************************
-// PropertyStringList
-//++++++++++++++++++++++++++++++++++++++++++++++++++++++++++++++++++++++++++
-
-TYPESYSTEM_SOURCE(App::PropertyStringList , App::PropertyLists)
-
-PropertyStringList::PropertyStringList() = default;
-
-PropertyStringList::~PropertyStringList() = default;
-
-//**************************************************************************
-// Base class implementer
-
-void PropertyStringList::setValues(const std::list<std::string>& lValue)
-{
-    std::vector<std::string> vals;
-    vals.reserve(lValue.size());
-    for(const auto &v : lValue)
-        vals.push_back(v);
-    setValues(vals);
-}
-
-PyObject *PropertyStringList::getPyObject()
-{
-    PyObject* list = PyList_New(getSize());
-
-    for (int i = 0;i<getSize(); i++) {
-        PyObject* item = PyUnicode_DecodeUTF8(_lValueList[i].c_str(), _lValueList[i].size(), nullptr);
-        if (!item) {
-            Py_DECREF(list);
-            throw Base::UnicodeError("UTF8 conversion failure at PropertyStringList::getPyObject()");
-        }
-        PyList_SetItem(list, i, item);
-    }
-
-    return list;
-}
-
-std::string PropertyStringList::getPyValue(PyObject *item) const
-{
-    std::string ret;
-    if (PyUnicode_Check(item)) {
-        ret = PyUnicode_AsUTF8(item);
-    } else if (PyBytes_Check(item)) {
-        ret = PyBytes_AsString(item);
-    } else {
-        std::string error = std::string("type in list must be str or unicode, not ");
-        error += item->ob_type->tp_name;
-        throw Base::TypeError(error);
-    }
-    return ret;
-}
-
-unsigned int PropertyStringList::getMemSize () const
-{
-    size_t size=0;
-    for(int i = 0;i<getSize(); i++)
-        size += _lValueList[i].size();
-    return static_cast<unsigned int>(size);
-}
-
-void PropertyStringList::Save (Base::Writer &writer) const
-{
-    writer.Stream() << writer.ind() << "<StringList count=\"" <<  getSize() <<"\">" << endl;
-    writer.incInd();
-    for(int i = 0;i<getSize(); i++) {
-        std::string val = encodeAttribute(_lValueList[i]);
-        writer.Stream() << writer.ind() << "<String value=\"" <<  val <<"\"/>" << endl;
-    }
-    writer.decInd();
-    writer.Stream() << writer.ind() << "</StringList>" << endl ;
-}
-
-void PropertyStringList::Restore(Base::XMLReader &reader)
-{
-    // read my Element
-    reader.readElement("StringList");
-    // get the value of my Attribute
-    int count = reader.getAttributeAsInteger("count");
-
-    std::vector<std::string> values(count);
-    for(int i = 0; i < count; i++) {
-        reader.readElement("String");
-        values[i] = reader.getAttribute("value");
-    }
-
-    reader.readEndElement("StringList");
-
-    // assignment
-    setValues(values);
-}
-
-Property *PropertyStringList::Copy() const
-{
-    PropertyStringList *p= new PropertyStringList();
-    p->_lValueList = _lValueList;
-    return p;
-}
-
-void PropertyStringList::Paste(const Property &from)
-{
-    setValues(dynamic_cast<const PropertyStringList&>(from)._lValueList);
-}
-
-
-//**************************************************************************
-// PropertyMap
-//++++++++++++++++++++++++++++++++++++++++++++++++++++++++++++++++++++++++++
-
-TYPESYSTEM_SOURCE(App::PropertyMap , App::Property)
-
-PropertyMap::PropertyMap() = default;
-
-PropertyMap::~PropertyMap() = default;
-
-//**************************************************************************
-// Base class implementer
-
-
-int PropertyMap::getSize() const
-{
-    return static_cast<int>(_lValueList.size());
-}
-
-void PropertyMap::setValue(const std::string& key,const std::string& value)
-{
-    aboutToSetValue();
-    _lValueList[key] = value;
-    hasSetValue();
-}
-
-void PropertyMap::setValues(const std::map<std::string,std::string>& map)
-{
-    aboutToSetValue();
-    _lValueList=map;
-    hasSetValue();
-}
-
-
-
-const std::string& PropertyMap::operator[] (const std::string& key) const
-{
-    static std::string empty;
-    std::map<std::string,std::string>::const_iterator it = _lValueList.find(key);
-    if(it!=_lValueList.end())
-        return it->second;
-    else
-        return empty;
-}
-
-
-PyObject *PropertyMap::getPyObject()
-{
-    PyObject* dict = PyDict_New();
-
-    for (std::map<std::string,std::string>::const_iterator it = _lValueList.begin();it!= _lValueList.end(); ++it) {
-        PyObject* item = PyUnicode_DecodeUTF8(it->second.c_str(), it->second.size(), nullptr);
-        if (!item) {
-            Py_DECREF(dict);
-            throw Base::UnicodeError("UTF8 conversion failure at PropertyMap::getPyObject()");
-        }
-        PyDict_SetItemString(dict,it->first.c_str(),item);
-        Py_DECREF(item);
-    }
-
-    return dict;
-}
-
-void PropertyMap::setPyObject(PyObject *value)
-{
-    if (PyDict_Check(value)) {
-
-        std::map<std::string,std::string> values;
-        // get key and item list
-        PyObject* keyList = PyDict_Keys(value);
-
-        PyObject* itemList = PyDict_Values(value);
-        Py_ssize_t nSize = PyList_Size(keyList);
-
-        for (Py_ssize_t i=0; i<nSize;++i) {
-
-            // check on the key:
-            std::string keyStr;
-            PyObject* key = PyList_GetItem(keyList, i);
-            if (PyUnicode_Check(key)) {
-                keyStr = PyUnicode_AsUTF8(key);
-            }
-            else {
-                std::string error = std::string("type of the key need to be unicode or string, not");
-                error += key->ob_type->tp_name;
-                throw Base::TypeError(error);
-            }
-
-            // check on the item:
-            PyObject* item = PyList_GetItem(itemList, i);
-            if (PyUnicode_Check(item)) {
-                values[keyStr] = PyUnicode_AsUTF8(item);
-            }
-            else {
-                std::string error = std::string("type in list must be string or unicode, not ");
-                error += item->ob_type->tp_name;
-                throw Base::TypeError(error);
-            }
-        }
-
-        setValues(values);
-    }
-    else {
-        std::string error = std::string("type must be a dict object");
-        error += value->ob_type->tp_name;
-        throw Base::TypeError(error);
-    }
-}
-
-unsigned int PropertyMap::getMemSize () const
-{
-    size_t size=0;
-    for (const auto & it : _lValueList) {
-        size += it.second.size();
-        size += it.first.size();
-    }
-    return size;
-}
-
-void PropertyMap::Save (Base::Writer &writer) const
-{
-    writer.Stream() << writer.ind() << "<Map count=\"" <<  getSize() <<"\">" << endl;
-    writer.incInd();
-    for (const auto & it : _lValueList) {
-        writer.Stream() << writer.ind() << "<Item key=\"" <<  encodeAttribute(it.first)
-                                        << "\" value=\"" <<  encodeAttribute(it.second) <<"\"/>" << endl;
-    }
-
-    writer.decInd();
-    writer.Stream() << writer.ind() << "</Map>" << endl ;
-}
-
-void PropertyMap::Restore(Base::XMLReader &reader)
-{
-    // read my Element
-    reader.readElement("Map");
-    // get the value of my Attribute
-    int count = reader.getAttributeAsInteger("count");
-
-    std::map<std::string,std::string> values;
-    for(int i = 0; i < count; i++) {
-        reader.readElement("Item");
-        values[reader.getAttribute("key")] = reader.getAttribute("value");
-    }
-
-    reader.readEndElement("Map");
-
-    // assignment
-    setValues(values);
-}
-
-Property *PropertyMap::Copy() const
-{
-    PropertyMap *p= new PropertyMap();
-    p->_lValueList = _lValueList;
-    return p;
-}
-
-void PropertyMap::Paste(const Property &from)
-{
-    aboutToSetValue();
-    _lValueList = dynamic_cast<const PropertyMap&>(from)._lValueList;
-    hasSetValue();
-}
-
-
-
-
-//**************************************************************************
-//**************************************************************************
-// PropertyBool
-//++++++++++++++++++++++++++++++++++++++++++++++++++++++++++++++++++++++++++
-
-TYPESYSTEM_SOURCE(App::PropertyBool , App::Property)
-
-//**************************************************************************
-// Construction/Destruction
-
-PropertyBool::PropertyBool()
-{
-    _lValue = false;
-}
-
-PropertyBool::~PropertyBool() = default;
-
-//**************************************************************************
-// Setter/getter for the property
-
-void PropertyBool::setValue(bool lValue)
-{
-    aboutToSetValue();
-    _lValue=lValue;
-    hasSetValue();
-}
-
-bool PropertyBool::getValue() const
-{
-    return _lValue;
-}
-
-PyObject *PropertyBool::getPyObject()
-{
-    return PyBool_FromLong(_lValue ? 1 : 0);
-}
-
-void PropertyBool::setPyObject(PyObject *value)
-{
-    if (PyBool_Check(value) || PyLong_Check(value)) {
-        setValue(Base::asBoolean(value));
-    }
-    else {
-        std::string error = std::string("type must be bool, not ");
-        error += value->ob_type->tp_name;
-        throw Base::TypeError(error);
-    }
-}
-
-void PropertyBool::Save (Base::Writer &writer) const
-{
-    writer.Stream() << writer.ind() << "<Bool value=\"" ;
-    if (_lValue)
-        writer.Stream() << "true" <<"\"/>" ;
-    else
-        writer.Stream() << "false" <<"\"/>" ;
-    writer.Stream() << std::endl;
-}
-
-void PropertyBool::Restore(Base::XMLReader &reader)
-{
-    // read my Element
-    reader.readElement("Bool");
-    // get the value of my Attribute
-    string b = reader.getAttribute("value");
-    (b == "true") ? setValue(true) : setValue(false);
-}
-
-
-Property *PropertyBool::Copy() const
-{
-    PropertyBool *p= new PropertyBool();
-    p->_lValue = _lValue;
-    return p;
-}
-
-void PropertyBool::Paste(const Property &from)
-{
-    aboutToSetValue();
-    _lValue = dynamic_cast<const PropertyBool&>(from)._lValue;
-    hasSetValue();
-}
-
-void PropertyBool::setPathValue(const ObjectIdentifier &path, const boost::any &value)
-{
-    verifyPath(path);
-
-    if (value.type() == typeid(bool))
-        setValue(boost::any_cast<bool>(value));
-    else if (value.type() == typeid(int))
-        setValue(boost::any_cast<int>(value) != 0);
-    else if (value.type() == typeid(long))
-        setValue(boost::any_cast<long>(value) != 0);
-    else if (value.type() == typeid(double))
-        setValue(boost::math::round(boost::any_cast<double>(value)));
-    else if (value.type() == typeid(float))
-        setValue(boost::math::round(boost::any_cast<float>(value)));
-    else if (value.type() == typeid(Quantity))
-        setValue(boost::any_cast<Quantity>(value).getValue() != 0);
-    else
-        throw bad_cast();
-}
-
-const boost::any PropertyBool::getPathValue(const ObjectIdentifier &path) const
-{
-    verifyPath(path);
-
-    return _lValue;
-}
-
-//**************************************************************************
-//**************************************************************************
-// PropertyBoolList
-//++++++++++++++++++++++++++++++++++++++++++++++++++++++++++++++++++++++++++
-
-TYPESYSTEM_SOURCE(App::PropertyBoolList , App::PropertyLists)
-
-//**************************************************************************
-// Construction/Destruction
-
-
-PropertyBoolList::PropertyBoolList() = default;
-
-PropertyBoolList::~PropertyBoolList() = default;
-
-//**************************************************************************
-// Base class implementer
-
-PyObject *PropertyBoolList::getPyObject()
-{
-    PyObject* tuple = PyTuple_New(getSize());
-    for(int i = 0;i<getSize(); i++) {
-        bool v = _lValueList[i];
-        if (v) {
-            PyTuple_SetItem(tuple, i, PyBool_FromLong(1));
-        }
-        else {
-            PyTuple_SetItem(tuple, i, PyBool_FromLong(0));
-        }
-    }
-    return tuple;
-}
-
-void PropertyBoolList::setPyObject(PyObject *value)
-{
-    // string is also a sequence and must be treated differently
-    std::string str;
-    if (PyUnicode_Check(value)) {
-        str = PyUnicode_AsUTF8(value);
-        boost::dynamic_bitset<> values(str);
-        setValues(values);
-    }else
-        inherited::setPyObject(value);
-}
-
-bool PropertyBoolList::getPyValue(PyObject *item) const {
-    if (PyBool_Check(item)) {
-        return Base::asBoolean(item);
-    } else if (PyLong_Check(item)) {
-        return (PyLong_AsLong(item) ? true : false);
-    } else {
-        std::string error = std::string("type in list must be bool or int, not ");
-        error += item->ob_type->tp_name;
-        throw Base::TypeError(error);
-    }
-}
-
-void PropertyBoolList::Save (Base::Writer &writer) const
-{
-    writer.Stream() << writer.ind() << "<BoolList value=\"" ;
-    std::string bitset;
-    boost::to_string(_lValueList, bitset);
-    writer.Stream() << bitset <<"\"/>" ;
-    writer.Stream() << std::endl;
-}
-
-void PropertyBoolList::Restore(Base::XMLReader &reader)
-{
-    // read my Element
-    reader.readElement("BoolList");
-    // get the value of my Attribute
-    string str = reader.getAttribute("value");
-    boost::dynamic_bitset<> bitset(str);
-    setValues(bitset);
-}
-
-Property *PropertyBoolList::Copy() const
-{
-    PropertyBoolList *p= new PropertyBoolList();
-    p->_lValueList = _lValueList;
-    return p;
-}
-
-void PropertyBoolList::Paste(const Property &from)
-{
-    setValues(dynamic_cast<const PropertyBoolList&>(from)._lValueList);
-}
-
-unsigned int PropertyBoolList::getMemSize () const
-{
-    return static_cast<unsigned int>(_lValueList.size());
-}
-
-//**************************************************************************
-//**************************************************************************
-// PropertyColor
-//++++++++++++++++++++++++++++++++++++++++++++++++++++++++++++++++++++++++++
-
-TYPESYSTEM_SOURCE(App::PropertyColor , App::Property)
-
-//**************************************************************************
-// Construction/Destruction
-
-PropertyColor::PropertyColor() = default;
-
-PropertyColor::~PropertyColor() = default;
-
-//**************************************************************************
-// Base class implementer
-
-void PropertyColor::setValue(const Color &col)
-{
-    aboutToSetValue();
-    _cCol=col;
-    hasSetValue();
-}
-
-void PropertyColor::setValue(uint32_t rgba)
-{
-    aboutToSetValue();
-    _cCol.setPackedValue(rgba);
-    hasSetValue();
-}
-
-void PropertyColor::setValue(float r, float g, float b, float a)
-{
-    aboutToSetValue();
-    _cCol.set(r,g,b,a);
-    hasSetValue();
-}
-
-const Color& PropertyColor::getValue() const
-{
-    return _cCol;
-}
-
-PyObject *PropertyColor::getPyObject()
-{
-    PyObject* rgba = PyTuple_New(4);
-    PyObject* r = PyFloat_FromDouble(_cCol.r);
-    PyObject* g = PyFloat_FromDouble(_cCol.g);
-    PyObject* b = PyFloat_FromDouble(_cCol.b);
-    PyObject* a = PyFloat_FromDouble(_cCol.a);
-
-    PyTuple_SetItem(rgba, 0, r);
-    PyTuple_SetItem(rgba, 1, g);
-    PyTuple_SetItem(rgba, 2, b);
-    PyTuple_SetItem(rgba, 3, a);
-
-    return rgba;
-}
-
-void PropertyColor::setPyObject(PyObject *value)
-{
-    App::Color cCol;
-    if (PyTuple_Check(value) && (PyTuple_Size(value) == 3 || PyTuple_Size(value) == 4) ) {
-        PyObject* item;
-        item = PyTuple_GetItem(value,0);
-        if (PyFloat_Check(item)) {
-            cCol.r = (float)PyFloat_AsDouble(item);
-            item = PyTuple_GetItem(value,1);
-            if (PyFloat_Check(item))
-                cCol.g = (float)PyFloat_AsDouble(item);
-            else
-                throw Base::TypeError("Type in tuple must be consistent (float)");
-            item = PyTuple_GetItem(value,2);
-            if (PyFloat_Check(item))
-                cCol.b = (float)PyFloat_AsDouble(item);
-            else
-                throw Base::TypeError("Type in tuple must be consistent (float)");
-            if (PyTuple_Size(value) == 4) {
-                item = PyTuple_GetItem(value,3);
-                if (PyFloat_Check(item))
-                    cCol.a = (float)PyFloat_AsDouble(item);
-                else
-                    throw Base::TypeError("Type in tuple must be consistent (float)");
-            }
-        }
-        else if (PyLong_Check(item)) {
-            cCol.r = PyLong_AsLong(item)/255.0;
-            item = PyTuple_GetItem(value,1);
-            if (PyLong_Check(item))
-                cCol.g = PyLong_AsLong(item)/255.0;
-            else
-                throw Base::TypeError("Type in tuple must be consistent (integer)");
-            item = PyTuple_GetItem(value,2);
-            if (PyLong_Check(item))
-                cCol.b = PyLong_AsLong(item)/255.0;
-            else
-                throw Base::TypeError("Type in tuple must be consistent (integer)");
-            if (PyTuple_Size(value) == 4) {
-                item = PyTuple_GetItem(value,3);
-                if (PyLong_Check(item))
-                    cCol.a = PyLong_AsLong(item)/255.0;
-                else
-                    throw Base::TypeError("Type in tuple must be consistent (integer)");
-            }
-        }
-        else {
-            throw Base::TypeError("Type in tuple must be float or integer");
-        }
-    }
-    else if (PyLong_Check(value)) {
-        cCol.setPackedValue(PyLong_AsUnsignedLong(value));
-    }
-    else {
-        std::string error = std::string("type must be integer or tuple of float or tuple integer, not ");
-        error += value->ob_type->tp_name;
-        throw Base::TypeError(error);
-    }
-
-    setValue( cCol );
-}
-
-void PropertyColor::Save (Base::Writer &writer) const
-{
-    writer.Stream() << writer.ind() << "<PropertyColor value=\""
-    <<  _cCol.getPackedValue() <<"\"/>" << endl;
-}
-
-void PropertyColor::Restore(Base::XMLReader &reader)
-{
-    // read my Element
-    reader.readElement("PropertyColor");
-    // get the value of my Attribute
-    unsigned long rgba = reader.getAttributeAsUnsigned("value");
-    setValue(rgba);
-}
-
-Property *PropertyColor::Copy() const
-{
-    PropertyColor *p= new PropertyColor();
-    p->_cCol = _cCol;
-    return p;
-}
-
-void PropertyColor::Paste(const Property &from)
-{
-    aboutToSetValue();
-    _cCol = dynamic_cast<const PropertyColor&>(from)._cCol;
-    hasSetValue();
-}
-
-//**************************************************************************
-// PropertyColorList
-//++++++++++++++++++++++++++++++++++++++++++++++++++++++++++++++++++++++++++
-
-TYPESYSTEM_SOURCE(App::PropertyColorList , App::PropertyLists)
-
-//**************************************************************************
-// Construction/Destruction
-
-PropertyColorList::PropertyColorList() = default;
-
-PropertyColorList::~PropertyColorList() = default;
-
-//**************************************************************************
-// Base class implementer
-
-PyObject *PropertyColorList::getPyObject()
-{
-    PyObject* list = PyList_New(getSize());
-
-    for(int i = 0;i<getSize(); i++) {
-        PyObject* rgba = PyTuple_New(4);
-        PyObject* r = PyFloat_FromDouble(_lValueList[i].r);
-        PyObject* g = PyFloat_FromDouble(_lValueList[i].g);
-        PyObject* b = PyFloat_FromDouble(_lValueList[i].b);
-        PyObject* a = PyFloat_FromDouble(_lValueList[i].a);
-
-        PyTuple_SetItem(rgba, 0, r);
-        PyTuple_SetItem(rgba, 1, g);
-        PyTuple_SetItem(rgba, 2, b);
-        PyTuple_SetItem(rgba, 3, a);
-
-        PyList_SetItem( list, i, rgba );
-    }
-
-    return list;
-}
-
-Color PropertyColorList::getPyValue(PyObject *item) const {
-    PropertyColor col;
-    col.setPyObject(item);
-    return col.getValue();
-}
-
-void PropertyColorList::Save (Base::Writer &writer) const
-{
-    if (!writer.isForceXML()) {
-        writer.Stream() << writer.ind() << "<ColorList file=\"" <<
-            (getSize()?writer.addFile(getName(), this):"") << "\"/>" << std::endl;
-    }
-}
-
-void PropertyColorList::Restore(Base::XMLReader &reader)
-{
-    reader.readElement("ColorList");
-    if (reader.hasAttribute("file")) {
-        std::string file (reader.getAttribute("file"));
-
-        if (!file.empty()) {
-            // initiate a file read
-            reader.addFile(file.c_str(),this);
-        }
-    }
-}
-
-void PropertyColorList::SaveDocFile (Base::Writer &writer) const
-{
-    Base::OutputStream str(writer.Stream());
-    uint32_t uCt = (uint32_t)getSize();
-    str << uCt;
-    for (auto it : _lValueList) {
-        str << it.getPackedValue();
-    }
-}
-
-void PropertyColorList::RestoreDocFile(Base::Reader &reader)
-{
-    Base::InputStream str(reader);
-    uint32_t uCt=0;
-    str >> uCt;
-    std::vector<Color> values(uCt);
-    uint32_t value; // must be 32 bit long
-    for (auto & it : values) {
-        str >> value;
-        it.setPackedValue(value);
-    }
-    setValues(values);
-}
-
-Property *PropertyColorList::Copy() const
-{
-    PropertyColorList *p= new PropertyColorList();
-    p->_lValueList = _lValueList;
-    return p;
-}
-
-void PropertyColorList::Paste(const Property &from)
-{
-    setValues(dynamic_cast<const PropertyColorList&>(from)._lValueList);
-}
-
-unsigned int PropertyColorList::getMemSize () const
-{
-    return static_cast<unsigned int>(_lValueList.size() * sizeof(Color));
-}
-
-//**************************************************************************
-//**************************************************************************
-// PropertyMaterial
-//++++++++++++++++++++++++++++++++++++++++++++++++++++++++++++++++++++++++++
-
-TYPESYSTEM_SOURCE(App::PropertyMaterial, App::Property)
-
-PropertyMaterial::PropertyMaterial() = default;
-
-PropertyMaterial::~PropertyMaterial() = default;
-
-void PropertyMaterial::setValue(const Material& mat)
-{
-    aboutToSetValue();
-    _cMat = mat;
-    hasSetValue();
-}
-
-void PropertyMaterial::setValue(const Color& col)
-{
-    setDiffuseColor(col);
-}
-
-void PropertyMaterial::setValue(float r, float g, float b, float a)
-{
-    setDiffuseColor(r, g, b, a);
-}
-
-void PropertyMaterial::setValue(uint32_t rgba)
-{
-    setDiffuseColor(rgba);
-}
-
-const Material& PropertyMaterial::getValue() const
-{
-    return _cMat;
-}
-
-void PropertyMaterial::setAmbientColor(const Color& col)
-{
-    aboutToSetValue();
-    _cMat.ambientColor = col;
-    hasSetValue();
-}
-
-void PropertyMaterial::setAmbientColor(float r, float g, float b, float a)
-{
-    aboutToSetValue();
-    _cMat.ambientColor.set(r, g, b, a);
-    hasSetValue();
-}
-
-void PropertyMaterial::setAmbientColor(uint32_t rgba)
-{
-    aboutToSetValue();
-    _cMat.ambientColor.setPackedValue(rgba);
-    hasSetValue();
-}
-
-void PropertyMaterial::setDiffuseColor(const Color& col)
-{
-    aboutToSetValue();
-    _cMat.diffuseColor = col;
-    hasSetValue();
-}
-
-void PropertyMaterial::setDiffuseColor(float r, float g, float b, float a)
-{
-    aboutToSetValue();
-    _cMat.diffuseColor.set(r, g, b, a);
-    hasSetValue();
-}
-
-void PropertyMaterial::setDiffuseColor(uint32_t rgba)
-{
-    aboutToSetValue();
-    _cMat.diffuseColor.setPackedValue(rgba);
-    hasSetValue();
-}
-
-void PropertyMaterial::setSpecularColor(const Color& col)
-{
-    aboutToSetValue();
-    _cMat.specularColor = col;
-    hasSetValue();
-}
-
-void PropertyMaterial::setSpecularColor(float r, float g, float b, float a)
-{
-    aboutToSetValue();
-    _cMat.specularColor.set(r, g, b, a);
-    hasSetValue();
-}
-
-void PropertyMaterial::setSpecularColor(uint32_t rgba)
-{
-    aboutToSetValue();
-    _cMat.specularColor.setPackedValue(rgba);
-    hasSetValue();
-}
-
-void PropertyMaterial::setEmissiveColor(const Color& col)
-{
-    aboutToSetValue();
-    _cMat.emissiveColor = col;
-    hasSetValue();
-}
-
-void PropertyMaterial::setEmissiveColor(float r, float g, float b, float a)
-{
-    aboutToSetValue();
-    _cMat.emissiveColor.set(r, g, b, a);
-    hasSetValue();
-}
-
-void PropertyMaterial::setEmissiveColor(uint32_t rgba)
-{
-    aboutToSetValue();
-    _cMat.emissiveColor.setPackedValue(rgba);
-    hasSetValue();
-}
-
-void PropertyMaterial::setShininess(float val)
-{
-    aboutToSetValue();
-    _cMat.shininess = val;
-    hasSetValue();
-}
-
-void PropertyMaterial::setTransparency(float val)
-{
-    aboutToSetValue();
-    _cMat.transparency = val;
-    hasSetValue();
-}
-
-const Color& PropertyMaterial::getAmbientColor() const
-{
-    return _cMat.ambientColor;
-}
-
-const Color& PropertyMaterial::getDiffuseColor() const
-{
-    return _cMat.diffuseColor;
-}
-
-const Color& PropertyMaterial::getSpecularColor() const
-{
-    return _cMat.specularColor;
-}
-
-const Color& PropertyMaterial::getEmissiveColor() const
-{
-    return _cMat.emissiveColor;
-}
-
-double PropertyMaterial::getShininess() const
-{
-    return _cMat.shininess;
-}
-
-double PropertyMaterial::getTransparency() const
-{
-    return _cMat.transparency;
-}
-
-PyObject* PropertyMaterial::getPyObject()
-{
-    return new MaterialPy(new Material(_cMat));
-}
-
-void PropertyMaterial::setPyObject(PyObject* value)
-{
-    if (PyObject_TypeCheck(value, &(MaterialPy::Type))) {
-        setValue(*static_cast<MaterialPy*>(value)->getMaterialPtr());
-    }
-    else {
-        setValue(MaterialPy::toColor(value));
-    }
-}
-
-void PropertyMaterial::Save(Base::Writer& writer) const
-{
-    // clang-format off
-    writer.Stream() << writer.ind()
-                    << "<PropertyMaterial ambientColor=\"" << _cMat.ambientColor.getPackedValue()
-                    << "\" diffuseColor=\"" << _cMat.diffuseColor.getPackedValue()
-                    << "\" specularColor=\"" << _cMat.specularColor.getPackedValue()
-                    << "\" emissiveColor=\"" << _cMat.emissiveColor.getPackedValue()
-                    << "\" shininess=\"" << _cMat.shininess
-                    << "\" transparency=\"" << _cMat.transparency
-                    << "\" image=\"" << _cMat.image
-                    << "\" imagePath=\"" << _cMat.imagePath
-                    << "\" uuid=\"" << _cMat.uuid
-                    << "\"/>" << std::endl;
-    // clang-format on
-}
-
-void PropertyMaterial::Restore(Base::XMLReader& reader)
-{
-    // read my Element
-    reader.readElement("PropertyMaterial");
-    // get the value of my Attribute
-    aboutToSetValue();
-    _cMat.ambientColor.setPackedValue(reader.getAttributeAsUnsigned("ambientColor"));
-    _cMat.diffuseColor.setPackedValue(reader.getAttributeAsUnsigned("diffuseColor"));
-    _cMat.specularColor.setPackedValue(reader.getAttributeAsUnsigned("specularColor"));
-    _cMat.emissiveColor.setPackedValue(reader.getAttributeAsUnsigned("emissiveColor"));
-    _cMat.shininess = (float)reader.getAttributeAsFloat("shininess");
-    _cMat.transparency = (float)reader.getAttributeAsFloat("transparency");
-    if (reader.hasAttribute("image")) {
-        _cMat.image = reader.getAttribute("image");
-    }
-    if (reader.hasAttribute("imagePath")) {
-        _cMat.imagePath = reader.getAttribute("imagePath");
-    }
-    if (reader.hasAttribute("uuid")) {
-        _cMat.uuid = reader.getAttribute("uuid");
-    }
-    hasSetValue();
-}
-
-const char* PropertyMaterial::getEditorName() const
-{
-    if (testStatus(MaterialEdit)) {
-        return "Gui::PropertyEditor::PropertyMaterialItem";
-    }
-    return "";
-}
-
-Property* PropertyMaterial::Copy() const
-{
-    PropertyMaterial* p = new PropertyMaterial();
-    p->_cMat = _cMat;
-    return p;
-}
-
-void PropertyMaterial::Paste(const Property& from)
-{
-    aboutToSetValue();
-    _cMat = dynamic_cast<const PropertyMaterial&>(from)._cMat;
-    hasSetValue();
-}
-
-//**************************************************************************
-// PropertyMaterialList
-//++++++++++++++++++++++++++++++++++++++++++++++++++++++++++++++++++++++++++
-
-TYPESYSTEM_SOURCE(App::PropertyMaterialList, App::PropertyLists)
-
-//**************************************************************************
-// Construction/Destruction
-
-PropertyMaterialList::PropertyMaterialList()
-{
-    setMinimumSizeOne();
-}
-
-PropertyMaterialList::~PropertyMaterialList() = default;
-
-//**************************************************************************
-// Base class implementer
-
-void PropertyMaterialList::setValues(const std::vector<App::Material>& newValues)
-{
-    if (!newValues.empty()) {
-        PropertyListsT<Material>::setValues(newValues);
-    }
-    else {
-        aboutToSetValue();
-        setSize(1);
-        hasSetValue();
-    }
-}
-
-PyObject* PropertyMaterialList::getPyObject()
-{
-    Py::Tuple tuple(getSize());
-
-    for (int i = 0; i < getSize(); i++) {
-        tuple.setItem(i, Py::asObject(new MaterialPy(new Material(_lValueList[i]))));
-    }
-
-    return Py::new_reference_to(tuple);
-}
-
-void PropertyMaterialList::verifyIndex(int index) const
-{
-    int size = getSize();
-    if (index < -1 || index > size) {
-        throw Base::RuntimeError("index out of bound");
-    }
-}
-
-void PropertyMaterialList::setMinimumSizeOne()
-{
-    int size = getSize();
-    if (size < 1) {
-        setSize(1);
-    }
-}
-
-int PropertyMaterialList::resizeByOneIfNeeded(int index)
-{
-    int size = getSize();
-    if (index == -1 || index == size) {
-        index = size;
-        setSize(size + 1);
-    }
-
-    return index;
-}
-
-void PropertyMaterialList::setValue()
-{
-    Material empty;
-    setValue(empty);
-}
-
-void PropertyMaterialList::setValue(const Material& mat)
-{
-    aboutToSetValue();
-    setSize(1);
-    for (auto& material : _lValueList) {
-        material = mat;
-    }
-    hasSetValue();
-}
-
-void PropertyMaterialList::setValue(int index, const Material& mat)
-{
-    verifyIndex(index);
-
-    aboutToSetValue();
-    index = resizeByOneIfNeeded(index);
-    _lValueList[index] = mat;
-    hasSetValue();
-}
-
-void PropertyMaterialList::setAmbientColor(const Color& col)
-{
-    aboutToSetValue();
-    setMinimumSizeOne();
-    for (auto& material : _lValueList) {
-        material.ambientColor = col;
-    }
-    hasSetValue();
-}
-
-void PropertyMaterialList::setAmbientColor(float r, float g, float b, float a)
-{
-    aboutToSetValue();
-    setMinimumSizeOne();
-    for (auto& material : _lValueList) {
-        material.ambientColor.set(r, g, b, a);
-    }
-    hasSetValue();
-}
-
-void PropertyMaterialList::setAmbientColor(uint32_t rgba)
-{
-    aboutToSetValue();
-    setMinimumSizeOne();
-    for (auto& material : _lValueList) {
-        material.ambientColor.setPackedValue(rgba);
-    }
-    hasSetValue();
-}
-
-void PropertyMaterialList::setAmbientColor(int index, const Color& col)
-{
-    verifyIndex(index);
-
-    aboutToSetValue();
-    index = resizeByOneIfNeeded(index);
-    _lValueList[index].ambientColor = col;
-    hasSetValue();
-}
-
-void PropertyMaterialList::setAmbientColor(int index, float r, float g, float b, float a)
-{
-    verifyIndex(index);
-
-    aboutToSetValue();
-    index = resizeByOneIfNeeded(index);
-    _lValueList[index].ambientColor.set(r, g, b, a);
-    hasSetValue();
-}
-
-void PropertyMaterialList::setAmbientColor(int index, uint32_t rgba)
-{
-    verifyIndex(index);
-
-    aboutToSetValue();
-    index = resizeByOneIfNeeded(index);
-    _lValueList[index].ambientColor.setPackedValue(rgba);
-    hasSetValue();
-}
-
-void PropertyMaterialList::setDiffuseColor(const Color& col)
-{
-    aboutToSetValue();
-    setMinimumSizeOne();
-    for (auto& material : _lValueList) {
-        material.diffuseColor = col;
-    }
-    hasSetValue();
-}
-
-void PropertyMaterialList::setDiffuseColor(float r, float g, float b, float a)
-{
-    aboutToSetValue();
-    setMinimumSizeOne();
-    for (auto& material : _lValueList) {
-        material.diffuseColor.set(r, g, b, a);
-    }
-    hasSetValue();
-}
-
-void PropertyMaterialList::setDiffuseColor(uint32_t rgba)
-{
-    aboutToSetValue();
-    setMinimumSizeOne();
-    for (auto& material : _lValueList) {
-        material.diffuseColor.setPackedValue(rgba);
-    }
-    hasSetValue();
-}
-
-void PropertyMaterialList::setDiffuseColor(int index, const Color& col)
-{
-    verifyIndex(index);
-
-    aboutToSetValue();
-    index = resizeByOneIfNeeded(index);
-    _lValueList[index].diffuseColor = col;
-    hasSetValue();
-}
-
-void PropertyMaterialList::setDiffuseColor(int index, float r, float g, float b, float a)
-{
-    verifyIndex(index);
-
-    aboutToSetValue();
-    index = resizeByOneIfNeeded(index);
-    _lValueList[index].diffuseColor.set(r, g, b, a);
-    hasSetValue();
-}
-
-void PropertyMaterialList::setDiffuseColor(int index, uint32_t rgba)
-{
-    verifyIndex(index);
-
-    aboutToSetValue();
-    index = resizeByOneIfNeeded(index);
-    _lValueList[index].diffuseColor.setPackedValue(rgba);
-    hasSetValue();
-}
-
-void PropertyMaterialList::setDiffuseColors(const std::vector<App::Color>& colors)
-{
-    aboutToSetValue();
-    setSize(colors.size(), _lValueList[0]);
-
-    for (std::size_t i = 0; i < colors.size(); i++) {
-        _lValueList[i].diffuseColor = colors[i];
-    }
-    hasSetValue();
-}
-
-void PropertyMaterialList::setSpecularColor(const Color& col)
-{
-    aboutToSetValue();
-    setMinimumSizeOne();
-    for (auto& material : _lValueList) {
-        material.specularColor = col;
-    }
-    hasSetValue();
-}
-
-void PropertyMaterialList::setSpecularColor(float r, float g, float b, float a)
-{
-    aboutToSetValue();
-    setMinimumSizeOne();
-    for (auto& material : _lValueList) {
-        material.specularColor.set(r, g, b, a);
-    }
-    hasSetValue();
-}
-
-void PropertyMaterialList::setSpecularColor(uint32_t rgba)
-{
-    aboutToSetValue();
-    setMinimumSizeOne();
-    for (auto& material : _lValueList) {
-        material.specularColor.setPackedValue(rgba);
-    }
-    hasSetValue();
-}
-
-void PropertyMaterialList::setSpecularColor(int index, const Color& col)
-{
-    verifyIndex(index);
-
-    aboutToSetValue();
-    index = resizeByOneIfNeeded(index);
-    _lValueList[index].specularColor = col;
-    hasSetValue();
-}
-
-void PropertyMaterialList::setSpecularColor(int index, float r, float g, float b, float a)
-{
-    verifyIndex(index);
-
-    aboutToSetValue();
-    index = resizeByOneIfNeeded(index);
-    _lValueList[index].specularColor.set(r, g, b, a);
-    hasSetValue();
-}
-
-void PropertyMaterialList::setSpecularColor(int index, uint32_t rgba)
-{
-    verifyIndex(index);
-
-    aboutToSetValue();
-    index = resizeByOneIfNeeded(index);
-    _lValueList[index].specularColor.setPackedValue(rgba);
-    hasSetValue();
-}
-
-void PropertyMaterialList::setEmissiveColor(const Color& col)
-{
-    aboutToSetValue();
-    setMinimumSizeOne();
-    for (auto& material : _lValueList) {
-        material.emissiveColor = col;
-    }
-    hasSetValue();
-}
-
-void PropertyMaterialList::setEmissiveColor(float r, float g, float b, float a)
-{
-    aboutToSetValue();
-    setMinimumSizeOne();
-    for (auto& material : _lValueList) {
-        material.emissiveColor.set(r, g, b, a);
-    }
-    hasSetValue();
-}
-
-void PropertyMaterialList::setEmissiveColor(uint32_t rgba)
-{
-    aboutToSetValue();
-    setMinimumSizeOne();
-    for (auto& material : _lValueList) {
-        material.emissiveColor.setPackedValue(rgba);
-    }
-    hasSetValue();
-}
-
-void PropertyMaterialList::setEmissiveColor(int index, const Color& col)
-{
-    verifyIndex(index);
-
-    aboutToSetValue();
-    index = resizeByOneIfNeeded(index);
-    _lValueList[index].emissiveColor = col;
-    hasSetValue();
-}
-
-void PropertyMaterialList::setEmissiveColor(int index, float r, float g, float b, float a)
-{
-    verifyIndex(index);
-
-    aboutToSetValue();
-    index = resizeByOneIfNeeded(index);
-    _lValueList[index].emissiveColor.set(r, g, b, a);
-    hasSetValue();
-}
-
-void PropertyMaterialList::setEmissiveColor(int index, uint32_t rgba)
-{
-    verifyIndex(index);
-
-    aboutToSetValue();
-    index = resizeByOneIfNeeded(index);
-    _lValueList[index].emissiveColor.setPackedValue(rgba);
-    hasSetValue();
-}
-
-void PropertyMaterialList::setShininess(float val)
-{
-    aboutToSetValue();
-    setMinimumSizeOne();
-    for (auto& material : _lValueList) {
-        material.shininess = val;
-    }
-    hasSetValue();
-}
-
-void PropertyMaterialList::setShininess(int index, float val)
-{
-    verifyIndex(index);
-
-    aboutToSetValue();
-    index = resizeByOneIfNeeded(index);
-    _lValueList[index].shininess = val;
-    hasSetValue();
-}
-
-void PropertyMaterialList::setTransparency(float val)
-{
-    aboutToSetValue();
-    setMinimumSizeOne();
-    for (auto& material : _lValueList) {
-        material.transparency = val;
-    }
-    hasSetValue();
-}
-
-void PropertyMaterialList::setTransparency(int index, float val)
-{
-    verifyIndex(index);
-
-    aboutToSetValue();
-    index = resizeByOneIfNeeded(index);
-    _lValueList[index].transparency = val;
-    hasSetValue();
-}
-
-const Color& PropertyMaterialList::getAmbientColor() const
-{
-    return _lValueList[0].ambientColor;
-}
-
-const Color& PropertyMaterialList::getAmbientColor(int index) const
-{
-    return _lValueList[index].ambientColor;
-}
-
-const Color& PropertyMaterialList::getDiffuseColor() const
-{
-    return _lValueList[0].diffuseColor;
-}
-
-const Color& PropertyMaterialList::getDiffuseColor(int index) const
-{
-    return _lValueList[index].diffuseColor;
-}
-
-std::vector<App::Color> PropertyMaterialList::getDiffuseColors() const
-{
-    std::vector<App::Color> list;
-    for (auto& material : _lValueList) {
-        list.push_back(material.diffuseColor);
-    }
-
-    return list;
-}
-
-const Color& PropertyMaterialList::getSpecularColor() const
-{
-    return _lValueList[0].specularColor;
-}
-
-const Color& PropertyMaterialList::getSpecularColor(int index) const
-{
-    return _lValueList[index].specularColor;
-}
-
-const Color& PropertyMaterialList::getEmissiveColor() const
-{
-    return _lValueList[0].emissiveColor;
-}
-
-const Color& PropertyMaterialList::getEmissiveColor(int index) const
-{
-    return _lValueList[index].emissiveColor;
-}
-
-float PropertyMaterialList::getShininess() const
-{
-    return _lValueList[0].shininess;
-}
-
-float PropertyMaterialList::getShininess(int index) const
-{
-    return _lValueList[index].shininess;
-}
-
-float PropertyMaterialList::getTransparency() const
-{
-    return _lValueList[0].transparency;
-}
-
-float PropertyMaterialList::getTransparency(int index) const
-{
-    return _lValueList[index].transparency;
-}
-
-Material PropertyMaterialList::getPyValue(PyObject* value) const
-{
-    if (PyObject_TypeCheck(value, &(MaterialPy::Type))) {
-        return *static_cast<MaterialPy*>(value)->getMaterialPtr();
-    }
-    else {
-        std::string error = std::string("type must be 'Material', not ");
-        error += value->ob_type->tp_name;
-        throw Base::TypeError(error);
-    }
-}
-
-void PropertyMaterialList::Save(Base::Writer& writer) const
-{
-    if (!writer.isForceXML()) {
-        writer.Stream() << writer.ind() << "<MaterialList file=\""
-                        << (getSize() ? writer.addFile(getName(), this) : "") << "\""
-                        << " version=\"3\"/>"
-                        << std::endl;
-    }
-}
-
-void PropertyMaterialList::Restore(Base::XMLReader& reader)
-{
-    reader.readElement("MaterialList");
-    if (reader.hasAttribute("file")) {
-        std::string file(reader.getAttribute("file"));
-        if (reader.hasAttribute("version")) {
-            formatVersion = static_cast<Format>(reader.getAttributeAsInteger("version"));
-        }
-
-        if (!file.empty()) {
-            // initiate a file read
-            reader.addFile(file.c_str(), this);
-        }
-    }
-}
-
-void PropertyMaterialList::SaveDocFile(Base::Writer& writer) const
-{
-    Base::OutputStream str(writer.Stream());
-    uint32_t uCt = (uint32_t)getSize();
-    str << uCt;
-    for (const auto& it : _lValueList) {
-        str << it.ambientColor.getPackedValue();
-        str << it.diffuseColor.getPackedValue();
-        str << it.specularColor.getPackedValue();
-        str << it.emissiveColor.getPackedValue();
-        str << it.shininess;
-        str << it.transparency;
-    }
-
-    // Apply the latest changes last for backwards compatibility
-    for (const auto& it : _lValueList) {
-        writeString(str, it.image);
-        writeString(str, it.imagePath);
-        writeString(str, it.uuid);
-    }
-}
-
-void PropertyMaterialList::writeString(Base::OutputStream& str, const std::string &value) const
-{
-    uint32_t uCt = (uint32_t)value.size();
-    str << uCt;
-    str.write(value.c_str(), uCt);
-}
-
-void PropertyMaterialList::RestoreDocFile(Base::Reader& reader)
-{
-    Base::InputStream str(reader);
-    if (formatVersion == Version_2) {
-        // V2 is same as V0
-        uint32_t count = 0;
-        str >> count;
-        RestoreDocFileV0(count, reader);
-    }
-    else if (formatVersion == Version_3) {
-        // Default to the latest
-        RestoreDocFileV3(reader);
-    }
-    else {
-        int32_t version;
-        str >> version;
-        if (version < 0) {
-            // This was a failed attempt at versioning, but is included
-            // to support files created during development. In can be removed
-            // in a future release once dev files are migrated.
-            uint32_t count = 0;
-            str >> count;
-            RestoreDocFileV0(count, reader);
-        }
-        else {
-            uint32_t uCt = static_cast<uint32_t>(version);
-            RestoreDocFileV0(uCt, reader);
-        }
-    }
-}
-
-void PropertyMaterialList::RestoreDocFileV0(uint32_t count, Base::Reader& reader)
-{
-    Base::InputStream str(reader);
-    std::vector<Material> values(count);
-    uint32_t value {};  // must be 32 bit long
-    float valueF {};
-    for (auto& it : values) {
-        str >> value;
-        it.ambientColor.setPackedValue(value);
-        str >> value;
-        it.diffuseColor.setPackedValue(value);
-        str >> value;
-        it.specularColor.setPackedValue(value);
-        str >> value;
-        it.emissiveColor.setPackedValue(value);
-        str >> valueF;
-        it.shininess = valueF;
-        str >> valueF;
-        it.transparency = valueF;
-    }
-    setValues(values);
-}
-
-void PropertyMaterialList::RestoreDocFileV3(Base::Reader& reader)
-{
-    Base::InputStream str(reader);
-    uint32_t count = 0;
-    str >> count;
-    std::vector<Material> values(count);
-    uint32_t value {};  // must be 32 bit long
-    float valueF {};
-    for (auto& it : values) {
-        str >> value;
-        it.ambientColor.setPackedValue(value);
-        str >> value;
-        it.diffuseColor.setPackedValue(value);
-        str >> value;
-        it.specularColor.setPackedValue(value);
-        str >> value;
-        it.emissiveColor.setPackedValue(value);
-        str >> valueF;
-        it.shininess = valueF;
-        str >> valueF;
-        it.transparency = valueF;
-    }
-    for (auto& it : values) {
-        readString(str, it.image);
-        readString(str, it.imagePath);
-        readString(str, it.uuid);
-    }
-    setValues(values);
-}
-
-void PropertyMaterialList::readString(Base::InputStream& str, std::string& value)
-{
-    uint32_t uCt {};
-    str >> uCt;
-
-    std::vector<char> temp(uCt);
-<<<<<<< HEAD
-
-=======
->>>>>>> bf8e8b91
-    str.read(temp.data(), uCt);
-    value.assign(temp.data(), temp.size());
-}
-
-const char* PropertyMaterialList::getEditorName() const
-{
-    if (testStatus(NoMaterialListEdit)) {
-        return "";
-    }
-    return "Gui::PropertyEditor::PropertyMaterialListItem";
-}
-
-Property* PropertyMaterialList::Copy() const
-{
-    PropertyMaterialList* p = new PropertyMaterialList();
-    p->_lValueList = _lValueList;
-    return p;
-}
-
-void PropertyMaterialList::Paste(const Property& from)
-{
-    setValues(dynamic_cast<const PropertyMaterialList&>(from)._lValueList);
-}
-
-unsigned int PropertyMaterialList::getMemSize() const
-{
-    return static_cast<unsigned int>(_lValueList.size() * sizeof(Material));
-}
-
-//**************************************************************************
-// PropertyPersistentObject
-//++++++++++++++++++++++++++++++++++++++++++++++++++++++++++++++++++++++++++
-
-TYPESYSTEM_SOURCE(App::PropertyPersistentObject , App::PropertyString)
-
-PyObject *PropertyPersistentObject::getPyObject(){
-    if(_pObject)
-        return _pObject->getPyObject();
-    return inherited::getPyObject();
-}
-
-void PropertyPersistentObject::Save(Base::Writer &writer) const{
-    inherited::Save(writer);
-#define ELEMENT_PERSISTENT_OBJ "PersistentObject"
-    writer.Stream() << writer.ind() << "<" ELEMENT_PERSISTENT_OBJ ">" << std::endl;
-    if(_pObject) {
-        writer.incInd();
-        _pObject->Save(writer);
-        writer.decInd();
-    }
-    writer.Stream() << writer.ind() << "</" ELEMENT_PERSISTENT_OBJ ">" << std::endl;
-}
-
-void PropertyPersistentObject::Restore(Base::XMLReader &reader){
-    inherited::Restore(reader);
-    reader.readElement(ELEMENT_PERSISTENT_OBJ);
-    if(_pObject)
-        _pObject->Restore(reader);
-    reader.readEndElement(ELEMENT_PERSISTENT_OBJ);
-}
-
-Property *PropertyPersistentObject::Copy() const{
-    auto *p= new PropertyPersistentObject();
-    p->_cValue = _cValue;
-    p->_pObject = _pObject;
-    return p;
-}
-
-void PropertyPersistentObject::Paste(const Property &from){
-    const auto &prop = dynamic_cast<const PropertyPersistentObject&>(from);
-    if(_cValue!=prop._cValue || _pObject!=prop._pObject) {
-        aboutToSetValue();
-        _cValue = prop._cValue;
-        _pObject = prop._pObject;
-        hasSetValue();
-    }
-}
-
-unsigned int PropertyPersistentObject::getMemSize () const{
-    auto size = inherited::getMemSize();
-    if(_pObject)
-        size += _pObject->getMemSize();
-    return size;
-}
-
-void PropertyPersistentObject::setValue(const char *type) {
-    if(!type) type = "";
-    if(type[0]) {
-        Base::Type::importModule(type);
-        Base::Type t = Base::Type::fromName(type);
-        if(t.isBad())
-            throw Base::TypeError("Invalid type");
-        if(!t.isDerivedFrom(Persistence::getClassTypeId()))
-            throw Base::TypeError("Type must be derived from Base::Persistence");
-        if(_pObject && _pObject->getTypeId()==t)
-            return;
-    }
-    aboutToSetValue();
-    _pObject.reset();
-    _cValue = type;
-    if(type[0])
-        _pObject.reset(static_cast<Base::Persistence*>(Base::Type::createInstanceByName(type)));
-    hasSetValue();
-}
+/***************************************************************************
+ *   Copyright (c) 2002 Jürgen Riegel <juergen.riegel@web.de>              *
+ *                                                                         *
+ *   This file is part of the FreeCAD CAx development system.              *
+ *                                                                         *
+ *   This library is free software; you can redistribute it and/or         *
+ *   modify it under the terms of the GNU Library General Public           *
+ *   License as published by the Free Software Foundation; either          *
+ *   version 2 of the License, or (at your option) any later version.      *
+ *                                                                         *
+ *   This library  is distributed in the hope that it will be useful,      *
+ *   but WITHOUT ANY WARRANTY; without even the implied warranty of        *
+ *   MERCHANTABILITY or FITNESS FOR A PARTICULAR PURPOSE.  See the         *
+ *   GNU Library General Public License for more details.                  *
+ *                                                                         *
+ *   You should have received a copy of the GNU Library General Public     *
+ *   License along with this library; see the file COPYING.LIB. If not,    *
+ *   write to the Free Software Foundation, Inc., 59 Temple Place,         *
+ *   Suite 330, Boston, MA  02111-1307, USA                                *
+ *                                                                         *
+ ***************************************************************************/
+
+
+#include "PreCompiled.h"
+
+#include <boost/algorithm/string/predicate.hpp>
+#include <boost/math/special_functions/round.hpp>
+
+#include <Base/Console.h>
+#include <Base/Exception.h>
+#include <Base/Interpreter.h>
+#include <Base/Reader.h>
+#include <Base/Writer.h>
+#include <Base/Quantity.h>
+#include <Base/Stream.h>
+#include <Base/Tools.h>
+
+#include "PropertyStandard.h"
+#include "Application.h"
+#include "Document.h"
+#include "DocumentObject.h"
+#include "MaterialPy.h"
+#include "ObjectIdentifier.h"
+
+
+using namespace App;
+using namespace Base;
+using namespace std;
+
+
+
+
+//**************************************************************************
+//**************************************************************************
+// PropertyInteger
+//++++++++++++++++++++++++++++++++++++++++++++++++++++++++++++++++++++++++++
+
+TYPESYSTEM_SOURCE(App::PropertyInteger , App::Property)
+
+//**************************************************************************
+// Construction/Destruction
+
+
+PropertyInteger::PropertyInteger()
+{
+    _lValue = 0;
+}
+
+
+PropertyInteger::~PropertyInteger() = default;
+
+//**************************************************************************
+// Base class implementer
+
+
+void PropertyInteger::setValue(long lValue)
+{
+    aboutToSetValue();
+    _lValue=lValue;
+    hasSetValue();
+}
+
+long PropertyInteger::getValue() const
+{
+    return _lValue;
+}
+
+PyObject *PropertyInteger::getPyObject()
+{
+    return Py_BuildValue("l", _lValue);
+}
+
+void PropertyInteger::setPyObject(PyObject *value)
+{
+    if (PyLong_Check(value)) {
+        aboutToSetValue();
+        _lValue = PyLong_AsLong(value);
+        hasSetValue();
+    }
+    else {
+        std::string error = std::string("type must be int, not ");
+        error += value->ob_type->tp_name;
+        throw Base::TypeError(error);
+    }
+}
+
+void PropertyInteger::Save (Base::Writer &writer) const
+{
+    writer.Stream() << writer.ind() << "<Integer value=\"" <<  _lValue <<"\"/>" << std::endl;
+}
+
+void PropertyInteger::Restore(Base::XMLReader &reader)
+{
+    // read my Element
+    reader.readElement("Integer");
+    // get the value of my Attribute
+    setValue(reader.getAttributeAsInteger("value"));
+}
+
+Property *PropertyInteger::Copy() const
+{
+    PropertyInteger *p= new PropertyInteger();
+    p->_lValue = _lValue;
+    return p;
+}
+
+void PropertyInteger::Paste(const Property &from)
+{
+    aboutToSetValue();
+    _lValue = dynamic_cast<const PropertyInteger&>(from)._lValue;
+    hasSetValue();
+}
+
+void PropertyInteger::setPathValue(const ObjectIdentifier &path, const boost::any &value)
+{
+    verifyPath(path);
+
+    if (value.type() == typeid(long))
+        setValue(boost::any_cast<long>(value));
+    else if (value.type() == typeid(int))
+        setValue(boost::any_cast<int>(value));
+    else if (value.type() == typeid(double))
+        setValue(boost::math::round(boost::any_cast<double>(value)));
+    else if (value.type() == typeid(float))
+        setValue(boost::math::round(boost::any_cast<float>(value)));
+    else if (value.type() == typeid(Quantity))
+        setValue(boost::math::round(boost::any_cast<Quantity>(value).getValue()));
+    else
+        throw bad_cast();
+}
+
+
+//**************************************************************************
+//**************************************************************************
+// PropertyPath
+//++++++++++++++++++++++++++++++++++++++++++++++++++++++++++++++++++++++++++
+
+TYPESYSTEM_SOURCE(App::PropertyPath , App::Property)
+
+//**************************************************************************
+// Construction/Destruction
+
+PropertyPath::PropertyPath() = default;
+
+PropertyPath::~PropertyPath() = default;
+
+
+//**************************************************************************
+// Base class implementer
+
+
+//**************************************************************************
+// Setter/getter for the property
+
+void PropertyPath::setValue(const boost::filesystem::path &Path)
+{
+    aboutToSetValue();
+    _cValue = Path;
+    hasSetValue();
+}
+
+void PropertyPath::setValue(const char * Path)
+{
+    aboutToSetValue();
+#if (BOOST_FILESYSTEM_VERSION == 2)
+    _cValue = boost::filesystem::path(Path,boost::filesystem::no_check );
+    //_cValue = boost::filesystem::path(Path,boost::filesystem::native );
+    //_cValue = boost::filesystem::path(Path,boost::filesystem::windows_name );
+#else
+    _cValue = boost::filesystem::path(Path);
+#endif
+    hasSetValue();
+}
+
+const boost::filesystem::path &PropertyPath::getValue() const
+{
+    return _cValue;
+}
+
+PyObject *PropertyPath::getPyObject()
+{
+#if (BOOST_FILESYSTEM_VERSION == 2)
+    std::string str = _cValue.native_file_string();
+#else
+    std::string str = _cValue.string();
+#endif
+
+    // Returns a new reference, don't increment it!
+    PyObject *p = PyUnicode_DecodeUTF8(str.c_str(),str.size(),nullptr);
+    if (!p) throw Base::UnicodeError("UTF8 conversion failure at PropertyPath::getPyObject()");
+    return p;
+}
+
+void PropertyPath::setPyObject(PyObject *value)
+{
+    std::string path;
+    if (PyUnicode_Check(value)) {
+        path = PyUnicode_AsUTF8(value);
+    }
+    else {
+        std::string error = std::string("type must be str or unicode, not ");
+        error += value->ob_type->tp_name;
+        throw Base::TypeError(error);
+    }
+
+    // assign the path
+    setValue(path.c_str());
+}
+
+
+void PropertyPath::Save (Base::Writer &writer) const
+{
+    std::string val = encodeAttribute(_cValue.string());
+    writer.Stream() << writer.ind() << "<Path value=\"" <<  val <<"\"/>" << std::endl;
+}
+
+void PropertyPath::Restore(Base::XMLReader &reader)
+{
+    // read my Element
+    reader.readElement("Path");
+    // get the value of my Attribute
+    setValue(reader.getAttribute("value"));
+}
+
+Property *PropertyPath::Copy() const
+{
+    PropertyPath *p= new PropertyPath();
+    p->_cValue = _cValue;
+    return p;
+}
+
+void PropertyPath::Paste(const Property &from)
+{
+    aboutToSetValue();
+    _cValue = dynamic_cast<const PropertyPath&>(from)._cValue;
+    hasSetValue();
+}
+
+unsigned int PropertyPath::getMemSize () const
+{
+    return static_cast<unsigned int>(_cValue.string().size());
+}
+
+//**************************************************************************
+//**************************************************************************
+// PropertyEnumeration
+//++++++++++++++++++++++++++++++++++++++++++++++++++++++++++++++++++++++++++
+
+TYPESYSTEM_SOURCE(App::PropertyEnumeration, App::PropertyInteger)
+
+//**************************************************************************
+// Construction/Destruction
+
+
+PropertyEnumeration::PropertyEnumeration()
+{
+    _editorTypeName = "Gui::PropertyEditor::PropertyEnumItem";
+}
+
+PropertyEnumeration::PropertyEnumeration(const App::Enumeration &e)
+{
+    _enum = e;
+}
+
+PropertyEnumeration::~PropertyEnumeration() = default;
+
+void PropertyEnumeration::setEnums(const char **plEnums)
+{
+    // For backward compatibility, if the property container is not attached to
+    // any document (i.e. its full name starts with '?'), do not notify, or
+    // else existing code may crash.
+    bool notify = !boost::starts_with(getFullName(), "?");
+    if (notify)
+        aboutToSetValue();
+    _enum.setEnums(plEnums);
+    if (notify)
+        hasSetValue();
+}
+
+void PropertyEnumeration::setEnums(const std::vector<std::string> &Enums)
+{
+    setEnumVector(Enums);
+}
+
+void PropertyEnumeration::setValue(const char *value)
+{
+    aboutToSetValue();
+    _enum.setValue(value);
+    hasSetValue();
+}
+
+void PropertyEnumeration::setValue(long value)
+{
+    aboutToSetValue();
+    _enum.setValue(value);
+    hasSetValue();
+}
+
+void PropertyEnumeration::setValue(const Enumeration &source)
+{
+    aboutToSetValue();
+    _enum = source;
+    hasSetValue();
+}
+
+long PropertyEnumeration::getValue() const
+{
+    return _enum.getInt();
+}
+
+bool PropertyEnumeration::isValue(const char *value) const
+{
+    return _enum.isValue(value);
+}
+
+bool PropertyEnumeration::isPartOf(const char *value) const
+{
+    return _enum.contains(value);
+}
+
+const char * PropertyEnumeration::getValueAsString() const
+{
+    if (!_enum.isValid())
+        throw Base::RuntimeError("Cannot get value from invalid enumeration");
+    return _enum.getCStr();
+}
+
+const Enumeration & PropertyEnumeration::getEnum() const
+{
+    return _enum;
+}
+
+std::vector<std::string> PropertyEnumeration::getEnumVector() const
+{
+    return _enum.getEnumVector();
+}
+
+void PropertyEnumeration::setEnumVector(const std::vector<std::string> &values)
+{
+    // For backward compatibility, if the property container is not attached to
+    // any document (i.e. its full name starts with '?'), do not notify, or
+    // else existing code may crash.
+    bool notify = !boost::starts_with(getFullName(), "?");
+    if (notify)
+        aboutToSetValue();
+    _enum.setEnums(values);
+    if (notify)
+        hasSetValue();
+}
+
+bool PropertyEnumeration::hasEnums() const
+{
+    return _enum.hasEnums();
+}
+
+bool PropertyEnumeration::isValid() const
+{
+    return _enum.isValid();
+}
+
+void PropertyEnumeration::Save(Base::Writer &writer) const
+{
+    writer.Stream() << writer.ind() << "<Integer value=\"" <<  _enum.getInt() <<"\"";
+    if (_enum.isCustom())
+        writer.Stream() << " CustomEnum=\"true\"";
+    writer.Stream() << "/>" << std::endl;
+    if (_enum.isCustom()) {
+        std::vector<std::string> items = getEnumVector();
+        writer.Stream() << writer.ind() << "<CustomEnumList count=\"" <<  items.size() <<"\">" << endl;
+        writer.incInd();
+        for(auto & item : items) {
+            std::string val = encodeAttribute(item);
+            writer.Stream() << writer.ind() << "<Enum value=\"" <<  val <<"\"/>" << endl;
+        }
+        writer.decInd();
+        writer.Stream() << writer.ind() << "</CustomEnumList>" << endl;
+    }
+}
+
+void PropertyEnumeration::Restore(Base::XMLReader &reader)
+{
+    // read my Element
+    reader.readElement("Integer");
+    // get the value of my Attribute
+    long val = reader.getAttributeAsInteger("value");
+
+    aboutToSetValue();
+
+    if (reader.hasAttribute("CustomEnum")) {
+        reader.readElement("CustomEnumList");
+        int count = reader.getAttributeAsInteger("count");
+        std::vector<std::string> values(count);
+
+        for(int i = 0; i < count; i++) {
+            reader.readElement("Enum");
+            values[i] = reader.getAttribute("value");
+        }
+
+        reader.readEndElement("CustomEnumList");
+
+        _enum.setEnums(values);
+    }
+
+    if (val < 0) {
+        // If the enum is empty at this stage do not print a warning
+        if (_enum.hasEnums()) {
+            Base::Console().DeveloperWarning(std::string("PropertyEnumeration"), "Enumeration index %d is out of range, ignore it\n", val);
+        }
+        val = getValue();
+    }
+
+    _enum.setValue(val);
+    hasSetValue();
+}
+
+PyObject * PropertyEnumeration::getPyObject()
+{
+    if (!_enum.isValid()) {
+        Py_Return;
+    }
+
+    return Py_BuildValue("s", getValueAsString());
+}
+
+void PropertyEnumeration::setPyObject(PyObject *value)
+{
+    if (PyLong_Check(value)) {
+        long val = PyLong_AsLong(value);
+        if (_enum.isValid()) {
+            aboutToSetValue();
+            _enum.setValue(val, true);
+            hasSetValue();
+        }
+        return;
+    }
+    else if (PyUnicode_Check(value)) {
+        std::string str = PyUnicode_AsUTF8(value);
+        if (_enum.contains(str.c_str())) {
+            aboutToSetValue();
+            _enum.setValue(str);
+            hasSetValue();
+        }
+        else {
+            FC_THROWM(Base::ValueError, "'" << str
+                    << "' is not part of the enumeration in "
+                    << getFullName());
+        }
+        return;
+    }
+    else if (PySequence_Check(value)) {
+
+        try {
+            std::vector<std::string> values;
+
+            int idx = -1;
+            Py::Sequence seq(value);
+
+            if(seq.size() == 2) {
+                Py::Object v(seq[0].ptr());
+                if(!v.isString() && v.isSequence()) {
+                    idx = Py::Int(seq[1].ptr());
+                    seq = v;
+                }
+            }
+
+            values.resize(seq.size());
+
+            for (int i = 0; i < seq.size(); ++i)
+                values[i] = Py::Object(seq[i].ptr()).as_string();
+
+            aboutToSetValue();
+            _enum.setEnums(values);
+            if (idx>=0)
+                _enum.setValue(idx,true);
+            hasSetValue();
+            return;
+        } catch (Py::Exception &) {
+            Base::PyException e;
+            e.ReportException();
+        }
+    }
+
+    FC_THROWM(Base::TypeError, "PropertyEnumeration " << getFullName()
+            << " expects type to be int, string, or list(string), or list(list, int)");
+}
+
+Property * PropertyEnumeration::Copy() const
+{
+    return new PropertyEnumeration(_enum);
+}
+
+void PropertyEnumeration::Paste(const Property &from)
+{
+    const PropertyEnumeration& prop = dynamic_cast<const PropertyEnumeration&>(from);
+    setValue(prop._enum);
+}
+
+void PropertyEnumeration::setPathValue(const ObjectIdentifier &, const boost::any &value)
+{
+    if (value.type() == typeid(int))
+        setValue(boost::any_cast<int>(value));
+    else if (value.type() == typeid(long))
+        setValue(boost::any_cast<long>(value));
+    else if (value.type() == typeid(double))
+        setValue(boost::any_cast<double>(value));
+    else if (value.type() == typeid(float))
+        setValue(boost::any_cast<float>(value));
+    else if (value.type() == typeid(short))
+        setValue(boost::any_cast<short>(value));
+    else if (value.type() == typeid(std::string))
+        setValue(boost::any_cast<std::string>(value).c_str());
+    else if (value.type() == typeid(char*))
+        setValue(boost::any_cast<char*>(value));
+    else if (value.type() == typeid(const char*))
+        setValue(boost::any_cast<const char*>(value));
+    else {
+        Base::PyGILStateLocker lock;
+        Py::Object pyValue = pyObjectFromAny(value);
+        setPyObject(pyValue.ptr());
+    }
+}
+
+bool PropertyEnumeration::setPyPathValue(const ObjectIdentifier &, const Py::Object &value)
+{
+    setPyObject(value.ptr());
+    return true;
+}
+
+const boost::any PropertyEnumeration::getPathValue(const ObjectIdentifier &path) const
+{
+    std::string p = path.getSubPathStr();
+    if (p == ".Enum" || p == ".All") {
+        Base::PyGILStateLocker lock;
+        Py::Object res;
+        getPyPathValue(path, res);
+        return pyObjectToAny(res,false);
+    }
+    else if (p == ".String") {
+        auto v = getValueAsString();
+        return std::string(v?v:"");
+    } else
+        return getValue();
+}
+
+bool PropertyEnumeration::getPyPathValue(const ObjectIdentifier &path, Py::Object &r) const
+{
+    std::string p = path.getSubPathStr();
+    if (p == ".Enum" || p == ".All") {
+        Base::PyGILStateLocker lock;
+        Py::Tuple res(_enum.maxValue()+1);
+        std::vector<std::string> enums = _enum.getEnumVector();
+        PropertyString tmp;
+        for(int i=0;i< int(enums.size());++i) {
+            tmp.setValue(enums[i]);
+            res.setItem(i,Py::asObject(tmp.getPyObject()));
+        }
+        if (p == ".Enum")
+            r = res;
+        else {
+            Py::Tuple tuple(2);
+            tuple.setItem(0, res);
+            tuple.setItem(1, Py::Int(getValue()));
+            r = tuple;
+        }
+    } else if (p == ".String") {
+        auto v = getValueAsString();
+        r = Py::String(v?v:"");
+    } else
+        r = Py::Int(getValue());
+    return true;
+}
+
+//**************************************************************************
+//**************************************************************************
+// PropertyIntegerConstraint
+//++++++++++++++++++++++++++++++++++++++++++++++++++++++++++++++++++++++++++
+
+TYPESYSTEM_SOURCE(App::PropertyIntegerConstraint, App::PropertyInteger)
+
+//**************************************************************************
+// Construction/Destruction
+
+
+PropertyIntegerConstraint::PropertyIntegerConstraint() = default;
+
+PropertyIntegerConstraint::~PropertyIntegerConstraint()
+{
+    if (_ConstStruct && _ConstStruct->isDeletable())
+        delete _ConstStruct;
+}
+
+void PropertyIntegerConstraint::setConstraints(const Constraints* sConstrain)
+{
+    if (_ConstStruct != sConstrain) {
+        if (_ConstStruct && _ConstStruct->isDeletable())
+            delete _ConstStruct;
+    }
+
+    _ConstStruct = sConstrain;
+}
+
+const PropertyIntegerConstraint::Constraints*  PropertyIntegerConstraint::getConstraints() const
+{
+    return _ConstStruct;
+}
+
+long PropertyIntegerConstraint::getMinimum() const
+{
+    if (_ConstStruct)
+        return _ConstStruct->LowerBound;
+    // return the min of int, not long
+    return std::numeric_limits<int>::min();
+}
+
+long PropertyIntegerConstraint::getMaximum() const
+{
+    if (_ConstStruct)
+        return _ConstStruct->UpperBound;
+    // return the max of int, not long
+    return std::numeric_limits<int>::max();
+}
+
+long PropertyIntegerConstraint::getStepSize() const
+{
+    if (_ConstStruct)
+        return _ConstStruct->StepSize;
+    return 1;
+}
+
+void PropertyIntegerConstraint::setPyObject(PyObject *value)
+{
+    if (PyLong_Check(value)) {
+        long temp = PyLong_AsLong(value);
+        if (_ConstStruct) {
+            if (temp > _ConstStruct->UpperBound)
+                temp = _ConstStruct->UpperBound;
+            else if(temp < _ConstStruct->LowerBound)
+                temp = _ConstStruct->LowerBound;
+        }
+
+        aboutToSetValue();
+        _lValue = temp;
+        hasSetValue();
+    }
+    else if (PyTuple_Check(value) && PyTuple_Size(value) == 4) {
+        long values[4];
+        for (int i=0; i<4; i++) {
+            PyObject* item;
+            item = PyTuple_GetItem(value,i);
+            if (PyLong_Check(item))
+                values[i] = PyLong_AsLong(item);
+            else
+                throw Base::TypeError("Type in tuple must be int");
+        }
+
+        Constraints* c = new Constraints();
+        c->setDeletable(true);
+        c->LowerBound = values[1];
+        c->UpperBound = values[2];
+        c->StepSize = std::max<long>(1, values[3]);
+        if (values[0] > c->UpperBound)
+            values[0] = c->UpperBound;
+        else if (values[0] < c->LowerBound)
+            values[0] = c->LowerBound;
+        setConstraints(c);
+
+        aboutToSetValue();
+        _lValue = values[0];
+        hasSetValue();
+    }
+    else {
+        std::string error = std::string("type must be int, not ");
+        error += value->ob_type->tp_name;
+        throw Base::TypeError(error);
+    }
+}
+
+//**************************************************************************
+//**************************************************************************
+// PropertyPercent
+//++++++++++++++++++++++++++++++++++++++++++++++++++++++++++++++++++++++++++
+
+TYPESYSTEM_SOURCE(App::PropertyPercent , App::PropertyIntegerConstraint)
+
+const PropertyIntegerConstraint::Constraints percent = {0,100,1};
+
+//**************************************************************************
+// Construction/Destruction
+
+
+PropertyPercent::PropertyPercent()
+{
+    _ConstStruct = &percent;
+}
+
+PropertyPercent::~PropertyPercent() = default;
+
+//**************************************************************************
+//**************************************************************************
+// PropertyIntegerList
+//++++++++++++++++++++++++++++++++++++++++++++++++++++++++++++++++++++++++++
+
+TYPESYSTEM_SOURCE(App::PropertyIntegerList , App::PropertyLists)
+
+//**************************************************************************
+// Construction/Destruction
+
+
+PropertyIntegerList::PropertyIntegerList() = default;
+
+PropertyIntegerList::~PropertyIntegerList() = default;
+
+//**************************************************************************
+// Base class implementer
+
+PyObject *PropertyIntegerList::getPyObject()
+{
+    PyObject* list = PyList_New(getSize());
+    for(int i = 0;i<getSize(); i++)
+        PyList_SetItem( list, i, PyLong_FromLong(_lValueList[i]));
+    return list;
+}
+
+long PropertyIntegerList::getPyValue(PyObject *item) const {
+    if (PyLong_Check(item))
+        return PyLong_AsLong(item);
+    std::string error = std::string("type in list must be int, not ");
+    error += item->ob_type->tp_name;
+    throw Base::TypeError(error);
+}
+
+void PropertyIntegerList::Save (Base::Writer &writer) const
+{
+    writer.Stream() << writer.ind() << "<IntegerList count=\"" <<  getSize() <<"\">" << endl;
+    writer.incInd();
+    for(int i = 0;i<getSize(); i++)
+        writer.Stream() << writer.ind() << "<I v=\"" <<  _lValueList[i] <<"\"/>" << endl; ;
+    writer.decInd();
+    writer.Stream() << writer.ind() << "</IntegerList>" << endl ;
+}
+
+void PropertyIntegerList::Restore(Base::XMLReader &reader)
+{
+    // read my Element
+    reader.readElement("IntegerList");
+    // get the value of my Attribute
+    int count = reader.getAttributeAsInteger("count");
+
+    std::vector<long> values(count);
+    for(int i = 0; i < count; i++) {
+        reader.readElement("I");
+        values[i] = reader.getAttributeAsInteger("v");
+    }
+
+    reader.readEndElement("IntegerList");
+
+    //assignment
+    setValues(values);
+}
+
+Property *PropertyIntegerList::Copy() const
+{
+    PropertyIntegerList *p= new PropertyIntegerList();
+    p->_lValueList = _lValueList;
+    return p;
+}
+
+void PropertyIntegerList::Paste(const Property &from)
+{
+    setValues(dynamic_cast<const PropertyIntegerList&>(from)._lValueList);
+}
+
+unsigned int PropertyIntegerList::getMemSize () const
+{
+    return static_cast<unsigned int>(_lValueList.size() * sizeof(long));
+}
+
+
+
+
+//**************************************************************************
+//**************************************************************************
+// PropertyIntegerSet
+//++++++++++++++++++++++++++++++++++++++++++++++++++++++++++++++++++++++++++
+
+TYPESYSTEM_SOURCE(App::PropertyIntegerSet , App::Property)
+
+//**************************************************************************
+// Construction/Destruction
+
+
+PropertyIntegerSet::PropertyIntegerSet() = default;
+
+PropertyIntegerSet::~PropertyIntegerSet() = default;
+
+
+//**************************************************************************
+// Base class implementer
+
+void PropertyIntegerSet::setValue(long lValue)
+{
+    aboutToSetValue();
+    _lValueSet.clear();
+    _lValueSet.insert(lValue);
+    hasSetValue();
+}
+
+void PropertyIntegerSet::setValues(const std::set<long>& values)
+{
+    aboutToSetValue();
+    _lValueSet = values;
+    hasSetValue();
+}
+
+PyObject *PropertyIntegerSet::getPyObject()
+{
+    PyObject* set = PySet_New(nullptr);
+    for(long it : _lValueSet)
+        PySet_Add(set,PyLong_FromLong(it));
+    return set;
+}
+
+void PropertyIntegerSet::setPyObject(PyObject *value)
+{
+    if (PySequence_Check(value)) {
+
+        Py::Sequence sequence(value);
+        Py_ssize_t nSize = sequence.size();
+        std::set<long> values;
+
+        for (Py_ssize_t i=0; i<nSize;++i) {
+            Py::Object item = sequence.getItem(i);
+            if (!PyLong_Check(item.ptr())) {
+                std::string error = std::string("type in list must be int, not ");
+                error += item.ptr()->ob_type->tp_name;
+                throw Base::TypeError(error);
+            }
+            values.insert(PyLong_AsLong(item.ptr()));
+        }
+
+        setValues(values);
+    }
+    else if (PyLong_Check(value)) {
+        setValue(PyLong_AsLong(value));
+    }
+    else {
+        std::string error = std::string("type must be int or list of int, not ");
+        error += value->ob_type->tp_name;
+        throw Base::TypeError(error);
+    }
+}
+
+void PropertyIntegerSet::Save (Base::Writer &writer) const
+{
+    writer.Stream() << writer.ind() << "<IntegerSet count=\"" <<  _lValueSet.size() <<"\">" << endl;
+    writer.incInd();
+    for(long it : _lValueSet)
+        writer.Stream() << writer.ind() << "<I v=\"" <<  it <<"\"/>" << endl; ;
+    writer.decInd();
+    writer.Stream() << writer.ind() << "</IntegerSet>" << endl ;
+}
+
+void PropertyIntegerSet::Restore(Base::XMLReader &reader)
+{
+    // read my Element
+    reader.readElement("IntegerSet");
+    // get the value of my Attribute
+    int count = reader.getAttributeAsInteger("count");
+
+    std::set<long> values;
+    for(int i = 0; i < count; i++) {
+        reader.readElement("I");
+        values.insert(reader.getAttributeAsInteger("v"));
+    }
+
+    reader.readEndElement("IntegerSet");
+
+    //assignment
+    setValues(values);
+}
+
+Property *PropertyIntegerSet::Copy() const
+{
+    PropertyIntegerSet *p= new PropertyIntegerSet();
+    p->_lValueSet = _lValueSet;
+    return p;
+}
+
+void PropertyIntegerSet::Paste(const Property &from)
+{
+    aboutToSetValue();
+    _lValueSet = dynamic_cast<const PropertyIntegerSet&>(from)._lValueSet;
+    hasSetValue();
+}
+
+unsigned int PropertyIntegerSet::getMemSize () const
+{
+    return static_cast<unsigned int>(_lValueSet.size() * sizeof(long));
+}
+
+
+
+//**************************************************************************
+//**************************************************************************
+// PropertyFloat
+//++++++++++++++++++++++++++++++++++++++++++++++++++++++++++++++++++++++++++
+
+TYPESYSTEM_SOURCE(App::PropertyFloat , App::Property)
+
+//**************************************************************************
+// Construction/Destruction
+
+
+PropertyFloat::PropertyFloat()
+{
+    _dValue = 0.0;
+}
+
+PropertyFloat::~PropertyFloat() = default;
+
+//**************************************************************************
+// Base class implementer
+
+void PropertyFloat::setValue(double lValue)
+{
+    aboutToSetValue();
+    _dValue=lValue;
+    hasSetValue();
+}
+
+double PropertyFloat::getValue() const
+{
+    return _dValue;
+}
+
+PyObject *PropertyFloat::getPyObject()
+{
+    return Py_BuildValue("d", _dValue);
+}
+
+void PropertyFloat::setPyObject(PyObject *value)
+{
+    if (PyFloat_Check(value)) {
+        aboutToSetValue();
+        _dValue = PyFloat_AsDouble(value);
+        hasSetValue();
+    }
+    else if(PyLong_Check(value)) {
+        aboutToSetValue();
+        _dValue = PyLong_AsLong(value);
+        hasSetValue();
+    }
+    else {
+        std::string error = std::string("type must be float or int, not ");
+        error += value->ob_type->tp_name;
+        throw Base::TypeError(error);
+    }
+}
+
+void PropertyFloat::Save (Base::Writer &writer) const
+{
+    writer.Stream() << writer.ind() << "<Float value=\"" <<  _dValue <<"\"/>" << std::endl;
+}
+
+void PropertyFloat::Restore(Base::XMLReader &reader)
+{
+    // read my Element
+    reader.readElement("Float");
+    // get the value of my Attribute
+    setValue(reader.getAttributeAsFloat("value"));
+}
+
+Property *PropertyFloat::Copy() const
+{
+    PropertyFloat *p= new PropertyFloat();
+    p->_dValue = _dValue;
+    return p;
+}
+
+void PropertyFloat::Paste(const Property &from)
+{
+    aboutToSetValue();
+    _dValue = dynamic_cast<const PropertyFloat&>(from)._dValue;
+    hasSetValue();
+}
+
+void PropertyFloat::setPathValue(const ObjectIdentifier &path, const boost::any &value)
+{
+    verifyPath(path);
+
+    if (value.type() == typeid(long))
+        setValue(boost::any_cast<long>(value));
+    else if (value.type() == typeid(unsigned long))
+        setValue(boost::any_cast<unsigned long>(value));
+    else if (value.type() == typeid(int))
+        setValue(boost::any_cast<int>(value));
+    else if (value.type() == typeid(double))
+        setValue(boost::any_cast<double>(value));
+    else if (value.type() == typeid(float))
+        setValue(boost::any_cast<float>(value));
+    else if (value.type() == typeid(Quantity))
+        setValue((boost::any_cast<Quantity>(value)).getValue());
+    else
+        throw bad_cast();
+}
+
+const boost::any PropertyFloat::getPathValue(const ObjectIdentifier &path) const
+{
+    verifyPath(path);
+    return _dValue;
+}
+
+//**************************************************************************
+//**************************************************************************
+// PropertyFloatConstraint
+//++++++++++++++++++++++++++++++++++++++++++++++++++++++++++++++++++++++++++
+
+TYPESYSTEM_SOURCE(App::PropertyFloatConstraint, App::PropertyFloat)
+
+//**************************************************************************
+// Construction/Destruction
+
+
+PropertyFloatConstraint::PropertyFloatConstraint() = default;
+
+PropertyFloatConstraint::~PropertyFloatConstraint()
+{
+    if (_ConstStruct && _ConstStruct->isDeletable())
+        delete _ConstStruct;
+}
+
+void PropertyFloatConstraint::setConstraints(const Constraints* sConstrain)
+{
+    if (_ConstStruct != sConstrain) {
+        if (_ConstStruct && _ConstStruct->isDeletable())
+            delete _ConstStruct;
+    }
+    _ConstStruct = sConstrain;
+}
+
+const PropertyFloatConstraint::Constraints*  PropertyFloatConstraint::getConstraints() const
+{
+    return _ConstStruct;
+}
+
+double PropertyFloatConstraint::getMinimum() const
+{
+    if (_ConstStruct)
+        return _ConstStruct->LowerBound;
+    return std::numeric_limits<double>::min();
+}
+
+double PropertyFloatConstraint::getMaximum() const
+{
+    if (_ConstStruct)
+        return _ConstStruct->UpperBound;
+    return std::numeric_limits<double>::max();
+}
+
+double PropertyFloatConstraint::getStepSize() const
+{
+    if (_ConstStruct)
+        return _ConstStruct->StepSize;
+    return 1.0;
+}
+
+void PropertyFloatConstraint::setPyObject(PyObject *value)
+{
+    if (PyFloat_Check(value)) {
+        double temp = PyFloat_AsDouble(value);
+        if (_ConstStruct) {
+            if (temp > _ConstStruct->UpperBound)
+                temp = _ConstStruct->UpperBound;
+            else if (temp < _ConstStruct->LowerBound)
+                temp = _ConstStruct->LowerBound;
+        }
+
+        aboutToSetValue();
+        _dValue = temp;
+        hasSetValue();
+    }
+    else if (PyLong_Check(value)) {
+        double temp = (double)PyLong_AsLong(value);
+        if (_ConstStruct) {
+            if (temp > _ConstStruct->UpperBound)
+                temp = _ConstStruct->UpperBound;
+            else if (temp < _ConstStruct->LowerBound)
+                temp = _ConstStruct->LowerBound;
+        }
+
+        aboutToSetValue();
+        _dValue = temp;
+        hasSetValue();
+    }
+    else if (PyTuple_Check(value) && PyTuple_Size(value) == 4) {
+        double values[4];
+        for (int i=0; i<4; i++) {
+            PyObject* item;
+            item = PyTuple_GetItem(value,i);
+            if (PyFloat_Check(item))
+                values[i] = PyFloat_AsDouble(item);
+            else if (PyLong_Check(item))
+                values[i] = PyLong_AsLong(item);
+            else
+                throw Base::TypeError("Type in tuple must be float or int");
+        }
+
+        double stepSize = values[3];
+        // need a value > 0
+        if (stepSize < DBL_EPSILON)
+            throw Base::ValueError("Step size must be greater than zero");
+
+        Constraints* c = new Constraints();
+        c->setDeletable(true);
+        c->LowerBound = values[1];
+        c->UpperBound = values[2];
+        c->StepSize = stepSize;
+        if (values[0] > c->UpperBound)
+            values[0] = c->UpperBound;
+        else if (values[0] < c->LowerBound)
+            values[0] = c->LowerBound;
+        setConstraints(c);
+
+        aboutToSetValue();
+        _dValue = values[0];
+        hasSetValue();
+    }
+    else {
+        std::string error = std::string("type must be float, not ");
+        error += value->ob_type->tp_name;
+        throw Base::TypeError(error);
+    }
+}
+
+//**************************************************************************
+// PropertyPrecision
+//++++++++++++++++++++++++++++++++++++++++++++++++++++++++++++++++++++++++++
+
+TYPESYSTEM_SOURCE(App::PropertyPrecision, App::PropertyFloatConstraint)
+
+//**************************************************************************
+// Construction/Destruction
+//
+const PropertyFloatConstraint::Constraints PrecisionStandard = {0.0,DBL_MAX,0.001};
+
+PropertyPrecision::PropertyPrecision()
+{
+    setConstraints(&PrecisionStandard);
+}
+
+PropertyPrecision::~PropertyPrecision() = default;
+
+
+//**************************************************************************
+// PropertyFloatList
+//++++++++++++++++++++++++++++++++++++++++++++++++++++++++++++++++++++++++++
+
+TYPESYSTEM_SOURCE(App::PropertyFloatList , App::PropertyLists)
+
+//**************************************************************************
+// Construction/Destruction
+
+
+PropertyFloatList::PropertyFloatList() = default;
+
+PropertyFloatList::~PropertyFloatList() = default;
+
+//**************************************************************************
+// Base class implementer
+
+PyObject *PropertyFloatList::getPyObject()
+{
+    PyObject* list = PyList_New(getSize());
+    for (int i = 0;i<getSize(); i++)
+         PyList_SetItem( list, i, PyFloat_FromDouble(_lValueList[i]));
+    return list;
+}
+
+double PropertyFloatList::getPyValue(PyObject *item) const {
+    if (PyFloat_Check(item)) {
+        return PyFloat_AsDouble(item);
+    } else if (PyLong_Check(item)) {
+        return static_cast<double>(PyLong_AsLong(item));
+    } else {
+        std::string error = std::string("type in list must be float, not ");
+        error += item->ob_type->tp_name;
+        throw Base::TypeError(error);
+    }
+}
+
+void PropertyFloatList::Save (Base::Writer &writer) const
+{
+    if (writer.isForceXML()) {
+        writer.Stream() << writer.ind() << "<FloatList count=\"" <<  getSize() <<"\">" << endl;
+        writer.incInd();
+        for(int i = 0;i<getSize(); i++)
+            writer.Stream() << writer.ind() << "<F v=\"" <<  _lValueList[i] <<"\"/>" << endl; ;
+        writer.decInd();
+        writer.Stream() << writer.ind() <<"</FloatList>" << endl ;
+    }
+    else {
+        writer.Stream() << writer.ind() << "<FloatList file=\"" <<
+            (getSize()?writer.addFile(getName(), this):"") << "\"/>" << std::endl;
+    }
+}
+
+void PropertyFloatList::Restore(Base::XMLReader &reader)
+{
+    reader.readElement("FloatList");
+    string file (reader.getAttribute("file") );
+
+    if (!file.empty()) {
+        // initiate a file read
+        reader.addFile(file.c_str(),this);
+    }
+}
+
+void PropertyFloatList::SaveDocFile (Base::Writer &writer) const
+{
+    Base::OutputStream str(writer.Stream());
+    uint32_t uCt = (uint32_t)getSize();
+    str << uCt;
+    if (!isSinglePrecision()) {
+        for (double it : _lValueList) {
+            str << it;
+        }
+    }
+    else {
+        for (double it : _lValueList) {
+            float v = static_cast<float>(it);
+            str << v;
+        }
+    }
+}
+
+void PropertyFloatList::RestoreDocFile(Base::Reader &reader)
+{
+    Base::InputStream str(reader);
+    uint32_t uCt=0;
+    str >> uCt;
+    std::vector<double> values(uCt);
+    if (!isSinglePrecision()) {
+        for (double & it : values) {
+            str >> it;
+        }
+    }
+    else {
+        for (double & it : values) {
+            float val;
+            str >> val;
+            it = val;
+        }
+    }
+    setValues(values);
+}
+
+Property *PropertyFloatList::Copy() const
+{
+    PropertyFloatList *p= new PropertyFloatList();
+    p->_lValueList = _lValueList;
+    return p;
+}
+
+void PropertyFloatList::Paste(const Property &from)
+{
+    setValues(dynamic_cast<const PropertyFloatList&>(from)._lValueList);
+}
+
+unsigned int PropertyFloatList::getMemSize () const
+{
+    return static_cast<unsigned int>(_lValueList.size() * sizeof(double));
+}
+
+//**************************************************************************
+//**************************************************************************
+// PropertyString
+//++++++++++++++++++++++++++++++++++++++++++++++++++++++++++++++++++++++++++
+
+TYPESYSTEM_SOURCE(App::PropertyString , App::Property)
+
+PropertyString::PropertyString() = default;
+
+PropertyString::~PropertyString() = default;
+
+void PropertyString::setValue(const char* newLabel)
+{
+    if(!newLabel)
+        return;
+
+    if(_cValue == newLabel)
+        return;
+
+    std::string _newLabel;
+
+    std::vector<std::pair<Property*,std::unique_ptr<Property> > > propChanges;
+    std::string label;
+    auto obj = dynamic_cast<DocumentObject*>(getContainer());
+    bool commit = false;
+
+    if(obj && obj->isAttachedToDocument() && this==&obj->Label &&
+       (!obj->getDocument()->testStatus(App::Document::Restoring)||
+        obj->getDocument()->testStatus(App::Document::Importing)) &&
+       !obj->getDocument()->isPerformingTransaction())
+    {
+        // allow object to control label change
+
+        static ParameterGrp::handle _hPGrp;
+        if(!_hPGrp) {
+            _hPGrp = GetApplication().GetUserParameter().GetGroup("BaseApp");
+            _hPGrp = _hPGrp->GetGroup("Preferences")->GetGroup("Document");
+        }
+        App::Document* doc = obj->getDocument();
+        if(doc && !_hPGrp->GetBool("DuplicateLabels") && !obj->allowDuplicateLabel()) {
+            std::vector<std::string> objectLabels;
+            std::vector<App::DocumentObject*>::const_iterator it;
+            std::vector<App::DocumentObject*> objs = doc->getObjects();
+            bool match = false;
+            for (it = objs.begin();it != objs.end();++it) {
+                if (*it == obj)
+                    continue; // don't compare object with itself
+                std::string objLabel = (*it)->Label.getValue();
+                if (!match && objLabel == newLabel)
+                    match = true;
+                objectLabels.push_back(objLabel);
+            }
+
+            // make sure that there is a name conflict otherwise we don't have to do anything
+            if (match && *newLabel) {
+                label = newLabel;
+                // remove number from end to avoid lengthy names
+                size_t lastpos = label.length()-1;
+                while (label[lastpos] >= 48 && label[lastpos] <= 57) {
+                    // if 'lastpos' becomes 0 then all characters are digits. In this case we use
+                    // the complete label again
+                    if (lastpos == 0) {
+                        lastpos = label.length()-1;
+                        break;
+                    }
+                    lastpos--;
+                }
+
+                bool changed = false;
+                label = label.substr(0,lastpos+1);
+                if(label != obj->getNameInDocument()
+                        && boost::starts_with(obj->getNameInDocument(),label))
+                {
+                    // In case the label has the same base name as object's
+                    // internal name, use it as the label instead.
+                    const char *objName = obj->getNameInDocument();
+                    const char *c = &objName[lastpos+1];
+                    for(;*c;++c) {
+                        if(*c<48 || *c>57)
+                            break;
+                    }
+                    if(*c == 0 && std::find(objectLabels.begin(), objectLabels.end(),
+                                            obj->getNameInDocument())==objectLabels.end())
+                    {
+                        label = obj->getNameInDocument();
+                        changed = true;
+                    }
+                }
+                if(!changed)
+                    label = Base::Tools::getUniqueName(label, objectLabels, 3);
+            }
+        }
+
+        if(label.empty())
+            label = newLabel;
+        obj->onBeforeChangeLabel(label);
+        newLabel = label.c_str();
+
+        if(!obj->getDocument()->testStatus(App::Document::Restoring)) {
+            // Only update label reference if we are not restoring. When
+            // importing (which also counts as restoring), it is possible the
+            // new object changes its label. However, we cannot update label
+            // references here, because object restoring is not based on
+            // dependency order. It can only be done in afterRestore().
+            //
+            // See PropertyLinkBase::restoreLabelReference() for more details.
+            propChanges = PropertyLinkBase::updateLabelReferences(obj,newLabel);
+        }
+
+        if(!propChanges.empty() && !GetApplication().getActiveTransaction()) {
+            commit = true;
+            std::ostringstream str;
+            str << "Change " << obj->getNameInDocument() << ".Label";
+            GetApplication().setActiveTransaction(str.str().c_str());
+        }
+    }
+
+    aboutToSetValue();
+    _cValue = newLabel;
+    hasSetValue();
+
+    for(auto &change : propChanges)
+        change.first->Paste(*change.second.get());
+
+    if(commit)
+        GetApplication().closeActiveTransaction();
+}
+
+void PropertyString::setValue(const std::string &sString)
+{
+    setValue(sString.c_str());
+}
+
+const char* PropertyString::getValue() const
+{
+    return _cValue.c_str();
+}
+
+PyObject *PropertyString::getPyObject()
+{
+    PyObject *p = PyUnicode_DecodeUTF8(_cValue.c_str(),_cValue.size(),nullptr);
+    if (!p) throw Base::UnicodeError("UTF8 conversion failure at PropertyString::getPyObject()");
+    return p;
+}
+
+void PropertyString::setPyObject(PyObject *value)
+{
+    std::string string;
+    if (PyUnicode_Check(value)) {
+        string = PyUnicode_AsUTF8(value);
+    }
+    else {
+        std::string error = std::string("type must be str or unicode, not ");
+        error += value->ob_type->tp_name;
+        throw Base::TypeError(error);
+    }
+
+    // assign the string
+    setValue(string);
+}
+
+void PropertyString::Save (Base::Writer &writer) const
+{
+    std::string val;
+    auto obj = dynamic_cast<DocumentObject*>(getContainer());
+    writer.Stream() << writer.ind() << "<String ";
+    bool exported = false;
+    if(obj && obj->isAttachedToDocument() &&
+       obj->isExporting() && &obj->Label==this)
+    {
+        if(obj->allowDuplicateLabel())
+            writer.Stream() <<"restore=\"1\" ";
+        else if(_cValue==obj->getNameInDocument()) {
+            writer.Stream() <<"restore=\"0\" ";
+            val = encodeAttribute(obj->getExportName());
+            exported = true;
+        }
+    }
+    if(!exported)
+        val = encodeAttribute(_cValue);
+    writer.Stream() <<"value=\"" << val <<"\"/>" << std::endl;
+}
+
+void PropertyString::Restore(Base::XMLReader &reader)
+{
+    // read my Element
+    reader.readElement("String");
+    // get the value of my Attribute
+    auto obj = dynamic_cast<DocumentObject*>(getContainer());
+    if(obj && &obj->Label==this) {
+        if(reader.hasAttribute("restore")) {
+            int restore = reader.getAttributeAsInteger("restore");
+            if(restore == 1) {
+                aboutToSetValue();
+                _cValue = reader.getAttribute("value");
+                hasSetValue();
+            }else
+                setValue(reader.getName(reader.getAttribute("value")));
+        } else
+            setValue(reader.getAttribute("value"));
+    }else
+        setValue(reader.getAttribute("value"));
+}
+
+Property *PropertyString::Copy() const
+{
+    PropertyString *p= new PropertyString();
+    p->_cValue = _cValue;
+    return p;
+}
+
+void PropertyString::Paste(const Property &from)
+{
+    setValue(dynamic_cast<const PropertyString&>(from)._cValue);
+}
+
+unsigned int PropertyString::getMemSize () const
+{
+    return static_cast<unsigned int>(_cValue.size());
+}
+
+void PropertyString::setPathValue(const ObjectIdentifier &path, const boost::any &value)
+{
+    verifyPath(path);
+    if (value.type() == typeid(bool))
+        setValue(boost::any_cast<bool>(value)?"True":"False");
+    else if (value.type() == typeid(int))
+        setValue(std::to_string(boost::any_cast<int>(value)));
+    else if (value.type() == typeid(long))
+        setValue(std::to_string(boost::any_cast<long>(value)));
+    else if (value.type() == typeid(double))
+        setValue(std::to_string(App::any_cast<double>(value)));
+    else if (value.type() == typeid(float))
+        setValue(std::to_string(App::any_cast<float>(value)));
+    else if (value.type() == typeid(Quantity))
+        setValue(boost::any_cast<Quantity>(value).getUserString().toUtf8().constData());
+    else if (value.type() == typeid(std::string))
+        setValue(boost::any_cast<const std::string &>(value));
+    else {
+        Base::PyGILStateLocker lock;
+        setValue(pyObjectFromAny(value).as_string());
+    }
+}
+
+const boost::any PropertyString::getPathValue(const ObjectIdentifier &path) const
+{
+    verifyPath(path);
+    return _cValue;
+}
+
+//**************************************************************************
+//**************************************************************************
+// PropertyUUID
+//++++++++++++++++++++++++++++++++++++++++++++++++++++++++++++++++++++++++++
+
+TYPESYSTEM_SOURCE(App::PropertyUUID , App::Property)
+
+PropertyUUID::PropertyUUID() = default;
+
+PropertyUUID::~PropertyUUID() = default;
+
+void PropertyUUID::setValue(const Base::Uuid &id)
+{
+    aboutToSetValue();
+    _uuid = id;
+    hasSetValue();
+}
+
+void PropertyUUID::setValue(const char* sString)
+{
+    if (sString) {
+        aboutToSetValue();
+        _uuid.setValue(sString);
+        hasSetValue();
+    }
+}
+
+void PropertyUUID::setValue(const std::string &sString)
+{
+    aboutToSetValue();
+    _uuid.setValue(sString);
+    hasSetValue();
+}
+
+const std::string& PropertyUUID::getValueStr() const
+{
+    return _uuid.getValue();
+}
+
+const Base::Uuid& PropertyUUID::getValue() const
+{
+    return _uuid;
+}
+
+PyObject *PropertyUUID::getPyObject()
+{
+    PyObject *p = PyUnicode_FromString(_uuid.getValue().c_str());
+    return p;
+}
+
+void PropertyUUID::setPyObject(PyObject *value)
+{
+    std::string string;
+    if (PyUnicode_Check(value)) {
+        string = PyUnicode_AsUTF8(value);
+    }
+    else {
+        std::string error = std::string("type must be unicode or str, not ");
+        error += value->ob_type->tp_name;
+        throw Base::TypeError(error);
+    }
+
+    try {
+        // assign the string
+        Base::Uuid uid;
+        uid.setValue(string);
+        setValue(uid);
+    }
+    catch (const std::exception& e) {
+        throw Base::RuntimeError(e.what());
+    }
+}
+
+void PropertyUUID::Save (Base::Writer &writer) const
+{
+    writer.Stream() << writer.ind() << "<Uuid value=\"" << _uuid.getValue() <<"\"/>" << std::endl;
+}
+
+void PropertyUUID::Restore(Base::XMLReader &reader)
+{
+    // read my Element
+    reader.readElement("Uuid");
+    // get the value of my Attribute
+    setValue(reader.getAttribute("value"));
+}
+
+Property *PropertyUUID::Copy() const
+{
+    PropertyUUID *p= new PropertyUUID();
+    p->_uuid = _uuid;
+    return p;
+}
+
+void PropertyUUID::Paste(const Property &from)
+{
+    aboutToSetValue();
+    _uuid = dynamic_cast<const PropertyUUID&>(from)._uuid;
+    hasSetValue();
+}
+
+unsigned int PropertyUUID::getMemSize () const
+{
+    return static_cast<unsigned int>(sizeof(_uuid));
+}
+
+//**************************************************************************
+// PropertyFont
+//++++++++++++++++++++++++++++++++++++++++++++++++++++++++++++++++++++++++++
+
+TYPESYSTEM_SOURCE(App::PropertyFont , App::PropertyString)
+
+PropertyFont::PropertyFont() = default;
+
+PropertyFont::~PropertyFont() = default;
+
+//**************************************************************************
+// PropertyStringList
+//++++++++++++++++++++++++++++++++++++++++++++++++++++++++++++++++++++++++++
+
+TYPESYSTEM_SOURCE(App::PropertyStringList , App::PropertyLists)
+
+PropertyStringList::PropertyStringList() = default;
+
+PropertyStringList::~PropertyStringList() = default;
+
+//**************************************************************************
+// Base class implementer
+
+void PropertyStringList::setValues(const std::list<std::string>& lValue)
+{
+    std::vector<std::string> vals;
+    vals.reserve(lValue.size());
+    for(const auto &v : lValue)
+        vals.push_back(v);
+    setValues(vals);
+}
+
+PyObject *PropertyStringList::getPyObject()
+{
+    PyObject* list = PyList_New(getSize());
+
+    for (int i = 0;i<getSize(); i++) {
+        PyObject* item = PyUnicode_DecodeUTF8(_lValueList[i].c_str(), _lValueList[i].size(), nullptr);
+        if (!item) {
+            Py_DECREF(list);
+            throw Base::UnicodeError("UTF8 conversion failure at PropertyStringList::getPyObject()");
+        }
+        PyList_SetItem(list, i, item);
+    }
+
+    return list;
+}
+
+std::string PropertyStringList::getPyValue(PyObject *item) const
+{
+    std::string ret;
+    if (PyUnicode_Check(item)) {
+        ret = PyUnicode_AsUTF8(item);
+    } else if (PyBytes_Check(item)) {
+        ret = PyBytes_AsString(item);
+    } else {
+        std::string error = std::string("type in list must be str or unicode, not ");
+        error += item->ob_type->tp_name;
+        throw Base::TypeError(error);
+    }
+    return ret;
+}
+
+unsigned int PropertyStringList::getMemSize () const
+{
+    size_t size=0;
+    for(int i = 0;i<getSize(); i++)
+        size += _lValueList[i].size();
+    return static_cast<unsigned int>(size);
+}
+
+void PropertyStringList::Save (Base::Writer &writer) const
+{
+    writer.Stream() << writer.ind() << "<StringList count=\"" <<  getSize() <<"\">" << endl;
+    writer.incInd();
+    for(int i = 0;i<getSize(); i++) {
+        std::string val = encodeAttribute(_lValueList[i]);
+        writer.Stream() << writer.ind() << "<String value=\"" <<  val <<"\"/>" << endl;
+    }
+    writer.decInd();
+    writer.Stream() << writer.ind() << "</StringList>" << endl ;
+}
+
+void PropertyStringList::Restore(Base::XMLReader &reader)
+{
+    // read my Element
+    reader.readElement("StringList");
+    // get the value of my Attribute
+    int count = reader.getAttributeAsInteger("count");
+
+    std::vector<std::string> values(count);
+    for(int i = 0; i < count; i++) {
+        reader.readElement("String");
+        values[i] = reader.getAttribute("value");
+    }
+
+    reader.readEndElement("StringList");
+
+    // assignment
+    setValues(values);
+}
+
+Property *PropertyStringList::Copy() const
+{
+    PropertyStringList *p= new PropertyStringList();
+    p->_lValueList = _lValueList;
+    return p;
+}
+
+void PropertyStringList::Paste(const Property &from)
+{
+    setValues(dynamic_cast<const PropertyStringList&>(from)._lValueList);
+}
+
+
+//**************************************************************************
+// PropertyMap
+//++++++++++++++++++++++++++++++++++++++++++++++++++++++++++++++++++++++++++
+
+TYPESYSTEM_SOURCE(App::PropertyMap , App::Property)
+
+PropertyMap::PropertyMap() = default;
+
+PropertyMap::~PropertyMap() = default;
+
+//**************************************************************************
+// Base class implementer
+
+
+int PropertyMap::getSize() const
+{
+    return static_cast<int>(_lValueList.size());
+}
+
+void PropertyMap::setValue(const std::string& key,const std::string& value)
+{
+    aboutToSetValue();
+    _lValueList[key] = value;
+    hasSetValue();
+}
+
+void PropertyMap::setValues(const std::map<std::string,std::string>& map)
+{
+    aboutToSetValue();
+    _lValueList=map;
+    hasSetValue();
+}
+
+
+
+const std::string& PropertyMap::operator[] (const std::string& key) const
+{
+    static std::string empty;
+    std::map<std::string,std::string>::const_iterator it = _lValueList.find(key);
+    if(it!=_lValueList.end())
+        return it->second;
+    else
+        return empty;
+}
+
+
+PyObject *PropertyMap::getPyObject()
+{
+    PyObject* dict = PyDict_New();
+
+    for (std::map<std::string,std::string>::const_iterator it = _lValueList.begin();it!= _lValueList.end(); ++it) {
+        PyObject* item = PyUnicode_DecodeUTF8(it->second.c_str(), it->second.size(), nullptr);
+        if (!item) {
+            Py_DECREF(dict);
+            throw Base::UnicodeError("UTF8 conversion failure at PropertyMap::getPyObject()");
+        }
+        PyDict_SetItemString(dict,it->first.c_str(),item);
+        Py_DECREF(item);
+    }
+
+    return dict;
+}
+
+void PropertyMap::setPyObject(PyObject *value)
+{
+    if (PyDict_Check(value)) {
+
+        std::map<std::string,std::string> values;
+        // get key and item list
+        PyObject* keyList = PyDict_Keys(value);
+
+        PyObject* itemList = PyDict_Values(value);
+        Py_ssize_t nSize = PyList_Size(keyList);
+
+        for (Py_ssize_t i=0; i<nSize;++i) {
+
+            // check on the key:
+            std::string keyStr;
+            PyObject* key = PyList_GetItem(keyList, i);
+            if (PyUnicode_Check(key)) {
+                keyStr = PyUnicode_AsUTF8(key);
+            }
+            else {
+                std::string error = std::string("type of the key need to be unicode or string, not");
+                error += key->ob_type->tp_name;
+                throw Base::TypeError(error);
+            }
+
+            // check on the item:
+            PyObject* item = PyList_GetItem(itemList, i);
+            if (PyUnicode_Check(item)) {
+                values[keyStr] = PyUnicode_AsUTF8(item);
+            }
+            else {
+                std::string error = std::string("type in list must be string or unicode, not ");
+                error += item->ob_type->tp_name;
+                throw Base::TypeError(error);
+            }
+        }
+
+        setValues(values);
+    }
+    else {
+        std::string error = std::string("type must be a dict object");
+        error += value->ob_type->tp_name;
+        throw Base::TypeError(error);
+    }
+}
+
+unsigned int PropertyMap::getMemSize () const
+{
+    size_t size=0;
+    for (const auto & it : _lValueList) {
+        size += it.second.size();
+        size += it.first.size();
+    }
+    return size;
+}
+
+void PropertyMap::Save (Base::Writer &writer) const
+{
+    writer.Stream() << writer.ind() << "<Map count=\"" <<  getSize() <<"\">" << endl;
+    writer.incInd();
+    for (const auto & it : _lValueList) {
+        writer.Stream() << writer.ind() << "<Item key=\"" <<  encodeAttribute(it.first)
+                                        << "\" value=\"" <<  encodeAttribute(it.second) <<"\"/>" << endl;
+    }
+
+    writer.decInd();
+    writer.Stream() << writer.ind() << "</Map>" << endl ;
+}
+
+void PropertyMap::Restore(Base::XMLReader &reader)
+{
+    // read my Element
+    reader.readElement("Map");
+    // get the value of my Attribute
+    int count = reader.getAttributeAsInteger("count");
+
+    std::map<std::string,std::string> values;
+    for(int i = 0; i < count; i++) {
+        reader.readElement("Item");
+        values[reader.getAttribute("key")] = reader.getAttribute("value");
+    }
+
+    reader.readEndElement("Map");
+
+    // assignment
+    setValues(values);
+}
+
+Property *PropertyMap::Copy() const
+{
+    PropertyMap *p= new PropertyMap();
+    p->_lValueList = _lValueList;
+    return p;
+}
+
+void PropertyMap::Paste(const Property &from)
+{
+    aboutToSetValue();
+    _lValueList = dynamic_cast<const PropertyMap&>(from)._lValueList;
+    hasSetValue();
+}
+
+
+
+
+//**************************************************************************
+//**************************************************************************
+// PropertyBool
+//++++++++++++++++++++++++++++++++++++++++++++++++++++++++++++++++++++++++++
+
+TYPESYSTEM_SOURCE(App::PropertyBool , App::Property)
+
+//**************************************************************************
+// Construction/Destruction
+
+PropertyBool::PropertyBool()
+{
+    _lValue = false;
+}
+
+PropertyBool::~PropertyBool() = default;
+
+//**************************************************************************
+// Setter/getter for the property
+
+void PropertyBool::setValue(bool lValue)
+{
+    aboutToSetValue();
+    _lValue=lValue;
+    hasSetValue();
+}
+
+bool PropertyBool::getValue() const
+{
+    return _lValue;
+}
+
+PyObject *PropertyBool::getPyObject()
+{
+    return PyBool_FromLong(_lValue ? 1 : 0);
+}
+
+void PropertyBool::setPyObject(PyObject *value)
+{
+    if (PyBool_Check(value) || PyLong_Check(value)) {
+        setValue(Base::asBoolean(value));
+    }
+    else {
+        std::string error = std::string("type must be bool, not ");
+        error += value->ob_type->tp_name;
+        throw Base::TypeError(error);
+    }
+}
+
+void PropertyBool::Save (Base::Writer &writer) const
+{
+    writer.Stream() << writer.ind() << "<Bool value=\"" ;
+    if (_lValue)
+        writer.Stream() << "true" <<"\"/>" ;
+    else
+        writer.Stream() << "false" <<"\"/>" ;
+    writer.Stream() << std::endl;
+}
+
+void PropertyBool::Restore(Base::XMLReader &reader)
+{
+    // read my Element
+    reader.readElement("Bool");
+    // get the value of my Attribute
+    string b = reader.getAttribute("value");
+    (b == "true") ? setValue(true) : setValue(false);
+}
+
+
+Property *PropertyBool::Copy() const
+{
+    PropertyBool *p= new PropertyBool();
+    p->_lValue = _lValue;
+    return p;
+}
+
+void PropertyBool::Paste(const Property &from)
+{
+    aboutToSetValue();
+    _lValue = dynamic_cast<const PropertyBool&>(from)._lValue;
+    hasSetValue();
+}
+
+void PropertyBool::setPathValue(const ObjectIdentifier &path, const boost::any &value)
+{
+    verifyPath(path);
+
+    if (value.type() == typeid(bool))
+        setValue(boost::any_cast<bool>(value));
+    else if (value.type() == typeid(int))
+        setValue(boost::any_cast<int>(value) != 0);
+    else if (value.type() == typeid(long))
+        setValue(boost::any_cast<long>(value) != 0);
+    else if (value.type() == typeid(double))
+        setValue(boost::math::round(boost::any_cast<double>(value)));
+    else if (value.type() == typeid(float))
+        setValue(boost::math::round(boost::any_cast<float>(value)));
+    else if (value.type() == typeid(Quantity))
+        setValue(boost::any_cast<Quantity>(value).getValue() != 0);
+    else
+        throw bad_cast();
+}
+
+const boost::any PropertyBool::getPathValue(const ObjectIdentifier &path) const
+{
+    verifyPath(path);
+
+    return _lValue;
+}
+
+//**************************************************************************
+//**************************************************************************
+// PropertyBoolList
+//++++++++++++++++++++++++++++++++++++++++++++++++++++++++++++++++++++++++++
+
+TYPESYSTEM_SOURCE(App::PropertyBoolList , App::PropertyLists)
+
+//**************************************************************************
+// Construction/Destruction
+
+
+PropertyBoolList::PropertyBoolList() = default;
+
+PropertyBoolList::~PropertyBoolList() = default;
+
+//**************************************************************************
+// Base class implementer
+
+PyObject *PropertyBoolList::getPyObject()
+{
+    PyObject* tuple = PyTuple_New(getSize());
+    for(int i = 0;i<getSize(); i++) {
+        bool v = _lValueList[i];
+        if (v) {
+            PyTuple_SetItem(tuple, i, PyBool_FromLong(1));
+        }
+        else {
+            PyTuple_SetItem(tuple, i, PyBool_FromLong(0));
+        }
+    }
+    return tuple;
+}
+
+void PropertyBoolList::setPyObject(PyObject *value)
+{
+    // string is also a sequence and must be treated differently
+    std::string str;
+    if (PyUnicode_Check(value)) {
+        str = PyUnicode_AsUTF8(value);
+        boost::dynamic_bitset<> values(str);
+        setValues(values);
+    }else
+        inherited::setPyObject(value);
+}
+
+bool PropertyBoolList::getPyValue(PyObject *item) const {
+    if (PyBool_Check(item)) {
+        return Base::asBoolean(item);
+    } else if (PyLong_Check(item)) {
+        return (PyLong_AsLong(item) ? true : false);
+    } else {
+        std::string error = std::string("type in list must be bool or int, not ");
+        error += item->ob_type->tp_name;
+        throw Base::TypeError(error);
+    }
+}
+
+void PropertyBoolList::Save (Base::Writer &writer) const
+{
+    writer.Stream() << writer.ind() << "<BoolList value=\"" ;
+    std::string bitset;
+    boost::to_string(_lValueList, bitset);
+    writer.Stream() << bitset <<"\"/>" ;
+    writer.Stream() << std::endl;
+}
+
+void PropertyBoolList::Restore(Base::XMLReader &reader)
+{
+    // read my Element
+    reader.readElement("BoolList");
+    // get the value of my Attribute
+    string str = reader.getAttribute("value");
+    boost::dynamic_bitset<> bitset(str);
+    setValues(bitset);
+}
+
+Property *PropertyBoolList::Copy() const
+{
+    PropertyBoolList *p= new PropertyBoolList();
+    p->_lValueList = _lValueList;
+    return p;
+}
+
+void PropertyBoolList::Paste(const Property &from)
+{
+    setValues(dynamic_cast<const PropertyBoolList&>(from)._lValueList);
+}
+
+unsigned int PropertyBoolList::getMemSize () const
+{
+    return static_cast<unsigned int>(_lValueList.size());
+}
+
+//**************************************************************************
+//**************************************************************************
+// PropertyColor
+//++++++++++++++++++++++++++++++++++++++++++++++++++++++++++++++++++++++++++
+
+TYPESYSTEM_SOURCE(App::PropertyColor , App::Property)
+
+//**************************************************************************
+// Construction/Destruction
+
+PropertyColor::PropertyColor() = default;
+
+PropertyColor::~PropertyColor() = default;
+
+//**************************************************************************
+// Base class implementer
+
+void PropertyColor::setValue(const Color &col)
+{
+    aboutToSetValue();
+    _cCol=col;
+    hasSetValue();
+}
+
+void PropertyColor::setValue(uint32_t rgba)
+{
+    aboutToSetValue();
+    _cCol.setPackedValue(rgba);
+    hasSetValue();
+}
+
+void PropertyColor::setValue(float r, float g, float b, float a)
+{
+    aboutToSetValue();
+    _cCol.set(r,g,b,a);
+    hasSetValue();
+}
+
+const Color& PropertyColor::getValue() const
+{
+    return _cCol;
+}
+
+PyObject *PropertyColor::getPyObject()
+{
+    PyObject* rgba = PyTuple_New(4);
+    PyObject* r = PyFloat_FromDouble(_cCol.r);
+    PyObject* g = PyFloat_FromDouble(_cCol.g);
+    PyObject* b = PyFloat_FromDouble(_cCol.b);
+    PyObject* a = PyFloat_FromDouble(_cCol.a);
+
+    PyTuple_SetItem(rgba, 0, r);
+    PyTuple_SetItem(rgba, 1, g);
+    PyTuple_SetItem(rgba, 2, b);
+    PyTuple_SetItem(rgba, 3, a);
+
+    return rgba;
+}
+
+void PropertyColor::setPyObject(PyObject *value)
+{
+    App::Color cCol;
+    if (PyTuple_Check(value) && (PyTuple_Size(value) == 3 || PyTuple_Size(value) == 4) ) {
+        PyObject* item;
+        item = PyTuple_GetItem(value,0);
+        if (PyFloat_Check(item)) {
+            cCol.r = (float)PyFloat_AsDouble(item);
+            item = PyTuple_GetItem(value,1);
+            if (PyFloat_Check(item))
+                cCol.g = (float)PyFloat_AsDouble(item);
+            else
+                throw Base::TypeError("Type in tuple must be consistent (float)");
+            item = PyTuple_GetItem(value,2);
+            if (PyFloat_Check(item))
+                cCol.b = (float)PyFloat_AsDouble(item);
+            else
+                throw Base::TypeError("Type in tuple must be consistent (float)");
+            if (PyTuple_Size(value) == 4) {
+                item = PyTuple_GetItem(value,3);
+                if (PyFloat_Check(item))
+                    cCol.a = (float)PyFloat_AsDouble(item);
+                else
+                    throw Base::TypeError("Type in tuple must be consistent (float)");
+            }
+        }
+        else if (PyLong_Check(item)) {
+            cCol.r = PyLong_AsLong(item)/255.0;
+            item = PyTuple_GetItem(value,1);
+            if (PyLong_Check(item))
+                cCol.g = PyLong_AsLong(item)/255.0;
+            else
+                throw Base::TypeError("Type in tuple must be consistent (integer)");
+            item = PyTuple_GetItem(value,2);
+            if (PyLong_Check(item))
+                cCol.b = PyLong_AsLong(item)/255.0;
+            else
+                throw Base::TypeError("Type in tuple must be consistent (integer)");
+            if (PyTuple_Size(value) == 4) {
+                item = PyTuple_GetItem(value,3);
+                if (PyLong_Check(item))
+                    cCol.a = PyLong_AsLong(item)/255.0;
+                else
+                    throw Base::TypeError("Type in tuple must be consistent (integer)");
+            }
+        }
+        else {
+            throw Base::TypeError("Type in tuple must be float or integer");
+        }
+    }
+    else if (PyLong_Check(value)) {
+        cCol.setPackedValue(PyLong_AsUnsignedLong(value));
+    }
+    else {
+        std::string error = std::string("type must be integer or tuple of float or tuple integer, not ");
+        error += value->ob_type->tp_name;
+        throw Base::TypeError(error);
+    }
+
+    setValue( cCol );
+}
+
+void PropertyColor::Save (Base::Writer &writer) const
+{
+    writer.Stream() << writer.ind() << "<PropertyColor value=\""
+    <<  _cCol.getPackedValue() <<"\"/>" << endl;
+}
+
+void PropertyColor::Restore(Base::XMLReader &reader)
+{
+    // read my Element
+    reader.readElement("PropertyColor");
+    // get the value of my Attribute
+    unsigned long rgba = reader.getAttributeAsUnsigned("value");
+    setValue(rgba);
+}
+
+Property *PropertyColor::Copy() const
+{
+    PropertyColor *p= new PropertyColor();
+    p->_cCol = _cCol;
+    return p;
+}
+
+void PropertyColor::Paste(const Property &from)
+{
+    aboutToSetValue();
+    _cCol = dynamic_cast<const PropertyColor&>(from)._cCol;
+    hasSetValue();
+}
+
+//**************************************************************************
+// PropertyColorList
+//++++++++++++++++++++++++++++++++++++++++++++++++++++++++++++++++++++++++++
+
+TYPESYSTEM_SOURCE(App::PropertyColorList , App::PropertyLists)
+
+//**************************************************************************
+// Construction/Destruction
+
+PropertyColorList::PropertyColorList() = default;
+
+PropertyColorList::~PropertyColorList() = default;
+
+//**************************************************************************
+// Base class implementer
+
+PyObject *PropertyColorList::getPyObject()
+{
+    PyObject* list = PyList_New(getSize());
+
+    for(int i = 0;i<getSize(); i++) {
+        PyObject* rgba = PyTuple_New(4);
+        PyObject* r = PyFloat_FromDouble(_lValueList[i].r);
+        PyObject* g = PyFloat_FromDouble(_lValueList[i].g);
+        PyObject* b = PyFloat_FromDouble(_lValueList[i].b);
+        PyObject* a = PyFloat_FromDouble(_lValueList[i].a);
+
+        PyTuple_SetItem(rgba, 0, r);
+        PyTuple_SetItem(rgba, 1, g);
+        PyTuple_SetItem(rgba, 2, b);
+        PyTuple_SetItem(rgba, 3, a);
+
+        PyList_SetItem( list, i, rgba );
+    }
+
+    return list;
+}
+
+Color PropertyColorList::getPyValue(PyObject *item) const {
+    PropertyColor col;
+    col.setPyObject(item);
+    return col.getValue();
+}
+
+void PropertyColorList::Save (Base::Writer &writer) const
+{
+    if (!writer.isForceXML()) {
+        writer.Stream() << writer.ind() << "<ColorList file=\"" <<
+            (getSize()?writer.addFile(getName(), this):"") << "\"/>" << std::endl;
+    }
+}
+
+void PropertyColorList::Restore(Base::XMLReader &reader)
+{
+    reader.readElement("ColorList");
+    if (reader.hasAttribute("file")) {
+        std::string file (reader.getAttribute("file"));
+
+        if (!file.empty()) {
+            // initiate a file read
+            reader.addFile(file.c_str(),this);
+        }
+    }
+}
+
+void PropertyColorList::SaveDocFile (Base::Writer &writer) const
+{
+    Base::OutputStream str(writer.Stream());
+    uint32_t uCt = (uint32_t)getSize();
+    str << uCt;
+    for (auto it : _lValueList) {
+        str << it.getPackedValue();
+    }
+}
+
+void PropertyColorList::RestoreDocFile(Base::Reader &reader)
+{
+    Base::InputStream str(reader);
+    uint32_t uCt=0;
+    str >> uCt;
+    std::vector<Color> values(uCt);
+    uint32_t value; // must be 32 bit long
+    for (auto & it : values) {
+        str >> value;
+        it.setPackedValue(value);
+    }
+    setValues(values);
+}
+
+Property *PropertyColorList::Copy() const
+{
+    PropertyColorList *p= new PropertyColorList();
+    p->_lValueList = _lValueList;
+    return p;
+}
+
+void PropertyColorList::Paste(const Property &from)
+{
+    setValues(dynamic_cast<const PropertyColorList&>(from)._lValueList);
+}
+
+unsigned int PropertyColorList::getMemSize () const
+{
+    return static_cast<unsigned int>(_lValueList.size() * sizeof(Color));
+}
+
+//**************************************************************************
+//**************************************************************************
+// PropertyMaterial
+//++++++++++++++++++++++++++++++++++++++++++++++++++++++++++++++++++++++++++
+
+TYPESYSTEM_SOURCE(App::PropertyMaterial, App::Property)
+
+PropertyMaterial::PropertyMaterial() = default;
+
+PropertyMaterial::~PropertyMaterial() = default;
+
+void PropertyMaterial::setValue(const Material& mat)
+{
+    aboutToSetValue();
+    _cMat = mat;
+    hasSetValue();
+}
+
+void PropertyMaterial::setValue(const Color& col)
+{
+    setDiffuseColor(col);
+}
+
+void PropertyMaterial::setValue(float r, float g, float b, float a)
+{
+    setDiffuseColor(r, g, b, a);
+}
+
+void PropertyMaterial::setValue(uint32_t rgba)
+{
+    setDiffuseColor(rgba);
+}
+
+const Material& PropertyMaterial::getValue() const
+{
+    return _cMat;
+}
+
+void PropertyMaterial::setAmbientColor(const Color& col)
+{
+    aboutToSetValue();
+    _cMat.ambientColor = col;
+    hasSetValue();
+}
+
+void PropertyMaterial::setAmbientColor(float r, float g, float b, float a)
+{
+    aboutToSetValue();
+    _cMat.ambientColor.set(r, g, b, a);
+    hasSetValue();
+}
+
+void PropertyMaterial::setAmbientColor(uint32_t rgba)
+{
+    aboutToSetValue();
+    _cMat.ambientColor.setPackedValue(rgba);
+    hasSetValue();
+}
+
+void PropertyMaterial::setDiffuseColor(const Color& col)
+{
+    aboutToSetValue();
+    _cMat.diffuseColor = col;
+    hasSetValue();
+}
+
+void PropertyMaterial::setDiffuseColor(float r, float g, float b, float a)
+{
+    aboutToSetValue();
+    _cMat.diffuseColor.set(r, g, b, a);
+    hasSetValue();
+}
+
+void PropertyMaterial::setDiffuseColor(uint32_t rgba)
+{
+    aboutToSetValue();
+    _cMat.diffuseColor.setPackedValue(rgba);
+    hasSetValue();
+}
+
+void PropertyMaterial::setSpecularColor(const Color& col)
+{
+    aboutToSetValue();
+    _cMat.specularColor = col;
+    hasSetValue();
+}
+
+void PropertyMaterial::setSpecularColor(float r, float g, float b, float a)
+{
+    aboutToSetValue();
+    _cMat.specularColor.set(r, g, b, a);
+    hasSetValue();
+}
+
+void PropertyMaterial::setSpecularColor(uint32_t rgba)
+{
+    aboutToSetValue();
+    _cMat.specularColor.setPackedValue(rgba);
+    hasSetValue();
+}
+
+void PropertyMaterial::setEmissiveColor(const Color& col)
+{
+    aboutToSetValue();
+    _cMat.emissiveColor = col;
+    hasSetValue();
+}
+
+void PropertyMaterial::setEmissiveColor(float r, float g, float b, float a)
+{
+    aboutToSetValue();
+    _cMat.emissiveColor.set(r, g, b, a);
+    hasSetValue();
+}
+
+void PropertyMaterial::setEmissiveColor(uint32_t rgba)
+{
+    aboutToSetValue();
+    _cMat.emissiveColor.setPackedValue(rgba);
+    hasSetValue();
+}
+
+void PropertyMaterial::setShininess(float val)
+{
+    aboutToSetValue();
+    _cMat.shininess = val;
+    hasSetValue();
+}
+
+void PropertyMaterial::setTransparency(float val)
+{
+    aboutToSetValue();
+    _cMat.transparency = val;
+    hasSetValue();
+}
+
+const Color& PropertyMaterial::getAmbientColor() const
+{
+    return _cMat.ambientColor;
+}
+
+const Color& PropertyMaterial::getDiffuseColor() const
+{
+    return _cMat.diffuseColor;
+}
+
+const Color& PropertyMaterial::getSpecularColor() const
+{
+    return _cMat.specularColor;
+}
+
+const Color& PropertyMaterial::getEmissiveColor() const
+{
+    return _cMat.emissiveColor;
+}
+
+double PropertyMaterial::getShininess() const
+{
+    return _cMat.shininess;
+}
+
+double PropertyMaterial::getTransparency() const
+{
+    return _cMat.transparency;
+}
+
+PyObject* PropertyMaterial::getPyObject()
+{
+    return new MaterialPy(new Material(_cMat));
+}
+
+void PropertyMaterial::setPyObject(PyObject* value)
+{
+    if (PyObject_TypeCheck(value, &(MaterialPy::Type))) {
+        setValue(*static_cast<MaterialPy*>(value)->getMaterialPtr());
+    }
+    else {
+        setValue(MaterialPy::toColor(value));
+    }
+}
+
+void PropertyMaterial::Save(Base::Writer& writer) const
+{
+    // clang-format off
+    writer.Stream() << writer.ind()
+                    << "<PropertyMaterial ambientColor=\"" << _cMat.ambientColor.getPackedValue()
+                    << "\" diffuseColor=\"" << _cMat.diffuseColor.getPackedValue()
+                    << "\" specularColor=\"" << _cMat.specularColor.getPackedValue()
+                    << "\" emissiveColor=\"" << _cMat.emissiveColor.getPackedValue()
+                    << "\" shininess=\"" << _cMat.shininess
+                    << "\" transparency=\"" << _cMat.transparency
+                    << "\" image=\"" << _cMat.image
+                    << "\" imagePath=\"" << _cMat.imagePath
+                    << "\" uuid=\"" << _cMat.uuid
+                    << "\"/>" << std::endl;
+    // clang-format on
+}
+
+void PropertyMaterial::Restore(Base::XMLReader& reader)
+{
+    // read my Element
+    reader.readElement("PropertyMaterial");
+    // get the value of my Attribute
+    aboutToSetValue();
+    _cMat.ambientColor.setPackedValue(reader.getAttributeAsUnsigned("ambientColor"));
+    _cMat.diffuseColor.setPackedValue(reader.getAttributeAsUnsigned("diffuseColor"));
+    _cMat.specularColor.setPackedValue(reader.getAttributeAsUnsigned("specularColor"));
+    _cMat.emissiveColor.setPackedValue(reader.getAttributeAsUnsigned("emissiveColor"));
+    _cMat.shininess = (float)reader.getAttributeAsFloat("shininess");
+    _cMat.transparency = (float)reader.getAttributeAsFloat("transparency");
+    if (reader.hasAttribute("image")) {
+        _cMat.image = reader.getAttribute("image");
+    }
+    if (reader.hasAttribute("imagePath")) {
+        _cMat.imagePath = reader.getAttribute("imagePath");
+    }
+    if (reader.hasAttribute("uuid")) {
+        _cMat.uuid = reader.getAttribute("uuid");
+    }
+    hasSetValue();
+}
+
+const char* PropertyMaterial::getEditorName() const
+{
+    if (testStatus(MaterialEdit)) {
+        return "Gui::PropertyEditor::PropertyMaterialItem";
+    }
+    return "";
+}
+
+Property* PropertyMaterial::Copy() const
+{
+    PropertyMaterial* p = new PropertyMaterial();
+    p->_cMat = _cMat;
+    return p;
+}
+
+void PropertyMaterial::Paste(const Property& from)
+{
+    aboutToSetValue();
+    _cMat = dynamic_cast<const PropertyMaterial&>(from)._cMat;
+    hasSetValue();
+}
+
+//**************************************************************************
+// PropertyMaterialList
+//++++++++++++++++++++++++++++++++++++++++++++++++++++++++++++++++++++++++++
+
+TYPESYSTEM_SOURCE(App::PropertyMaterialList, App::PropertyLists)
+
+//**************************************************************************
+// Construction/Destruction
+
+PropertyMaterialList::PropertyMaterialList()
+{
+    setMinimumSizeOne();
+}
+
+PropertyMaterialList::~PropertyMaterialList() = default;
+
+//**************************************************************************
+// Base class implementer
+
+void PropertyMaterialList::setValues(const std::vector<App::Material>& newValues)
+{
+    if (!newValues.empty()) {
+        PropertyListsT<Material>::setValues(newValues);
+    }
+    else {
+        aboutToSetValue();
+        setSize(1);
+        hasSetValue();
+    }
+}
+
+PyObject* PropertyMaterialList::getPyObject()
+{
+    Py::Tuple tuple(getSize());
+
+    for (int i = 0; i < getSize(); i++) {
+        tuple.setItem(i, Py::asObject(new MaterialPy(new Material(_lValueList[i]))));
+    }
+
+    return Py::new_reference_to(tuple);
+}
+
+void PropertyMaterialList::verifyIndex(int index) const
+{
+    int size = getSize();
+    if (index < -1 || index > size) {
+        throw Base::RuntimeError("index out of bound");
+    }
+}
+
+void PropertyMaterialList::setMinimumSizeOne()
+{
+    int size = getSize();
+    if (size < 1) {
+        setSize(1);
+    }
+}
+
+int PropertyMaterialList::resizeByOneIfNeeded(int index)
+{
+    int size = getSize();
+    if (index == -1 || index == size) {
+        index = size;
+        setSize(size + 1);
+    }
+
+    return index;
+}
+
+void PropertyMaterialList::setValue()
+{
+    Material empty;
+    setValue(empty);
+}
+
+void PropertyMaterialList::setValue(const Material& mat)
+{
+    aboutToSetValue();
+    setSize(1);
+    for (auto& material : _lValueList) {
+        material = mat;
+    }
+    hasSetValue();
+}
+
+void PropertyMaterialList::setValue(int index, const Material& mat)
+{
+    verifyIndex(index);
+
+    aboutToSetValue();
+    index = resizeByOneIfNeeded(index);
+    _lValueList[index] = mat;
+    hasSetValue();
+}
+
+void PropertyMaterialList::setAmbientColor(const Color& col)
+{
+    aboutToSetValue();
+    setMinimumSizeOne();
+    for (auto& material : _lValueList) {
+        material.ambientColor = col;
+    }
+    hasSetValue();
+}
+
+void PropertyMaterialList::setAmbientColor(float r, float g, float b, float a)
+{
+    aboutToSetValue();
+    setMinimumSizeOne();
+    for (auto& material : _lValueList) {
+        material.ambientColor.set(r, g, b, a);
+    }
+    hasSetValue();
+}
+
+void PropertyMaterialList::setAmbientColor(uint32_t rgba)
+{
+    aboutToSetValue();
+    setMinimumSizeOne();
+    for (auto& material : _lValueList) {
+        material.ambientColor.setPackedValue(rgba);
+    }
+    hasSetValue();
+}
+
+void PropertyMaterialList::setAmbientColor(int index, const Color& col)
+{
+    verifyIndex(index);
+
+    aboutToSetValue();
+    index = resizeByOneIfNeeded(index);
+    _lValueList[index].ambientColor = col;
+    hasSetValue();
+}
+
+void PropertyMaterialList::setAmbientColor(int index, float r, float g, float b, float a)
+{
+    verifyIndex(index);
+
+    aboutToSetValue();
+    index = resizeByOneIfNeeded(index);
+    _lValueList[index].ambientColor.set(r, g, b, a);
+    hasSetValue();
+}
+
+void PropertyMaterialList::setAmbientColor(int index, uint32_t rgba)
+{
+    verifyIndex(index);
+
+    aboutToSetValue();
+    index = resizeByOneIfNeeded(index);
+    _lValueList[index].ambientColor.setPackedValue(rgba);
+    hasSetValue();
+}
+
+void PropertyMaterialList::setDiffuseColor(const Color& col)
+{
+    aboutToSetValue();
+    setMinimumSizeOne();
+    for (auto& material : _lValueList) {
+        material.diffuseColor = col;
+    }
+    hasSetValue();
+}
+
+void PropertyMaterialList::setDiffuseColor(float r, float g, float b, float a)
+{
+    aboutToSetValue();
+    setMinimumSizeOne();
+    for (auto& material : _lValueList) {
+        material.diffuseColor.set(r, g, b, a);
+    }
+    hasSetValue();
+}
+
+void PropertyMaterialList::setDiffuseColor(uint32_t rgba)
+{
+    aboutToSetValue();
+    setMinimumSizeOne();
+    for (auto& material : _lValueList) {
+        material.diffuseColor.setPackedValue(rgba);
+    }
+    hasSetValue();
+}
+
+void PropertyMaterialList::setDiffuseColor(int index, const Color& col)
+{
+    verifyIndex(index);
+
+    aboutToSetValue();
+    index = resizeByOneIfNeeded(index);
+    _lValueList[index].diffuseColor = col;
+    hasSetValue();
+}
+
+void PropertyMaterialList::setDiffuseColor(int index, float r, float g, float b, float a)
+{
+    verifyIndex(index);
+
+    aboutToSetValue();
+    index = resizeByOneIfNeeded(index);
+    _lValueList[index].diffuseColor.set(r, g, b, a);
+    hasSetValue();
+}
+
+void PropertyMaterialList::setDiffuseColor(int index, uint32_t rgba)
+{
+    verifyIndex(index);
+
+    aboutToSetValue();
+    index = resizeByOneIfNeeded(index);
+    _lValueList[index].diffuseColor.setPackedValue(rgba);
+    hasSetValue();
+}
+
+void PropertyMaterialList::setDiffuseColors(const std::vector<App::Color>& colors)
+{
+    aboutToSetValue();
+    setSize(colors.size(), _lValueList[0]);
+
+    for (std::size_t i = 0; i < colors.size(); i++) {
+        _lValueList[i].diffuseColor = colors[i];
+    }
+    hasSetValue();
+}
+
+void PropertyMaterialList::setSpecularColor(const Color& col)
+{
+    aboutToSetValue();
+    setMinimumSizeOne();
+    for (auto& material : _lValueList) {
+        material.specularColor = col;
+    }
+    hasSetValue();
+}
+
+void PropertyMaterialList::setSpecularColor(float r, float g, float b, float a)
+{
+    aboutToSetValue();
+    setMinimumSizeOne();
+    for (auto& material : _lValueList) {
+        material.specularColor.set(r, g, b, a);
+    }
+    hasSetValue();
+}
+
+void PropertyMaterialList::setSpecularColor(uint32_t rgba)
+{
+    aboutToSetValue();
+    setMinimumSizeOne();
+    for (auto& material : _lValueList) {
+        material.specularColor.setPackedValue(rgba);
+    }
+    hasSetValue();
+}
+
+void PropertyMaterialList::setSpecularColor(int index, const Color& col)
+{
+    verifyIndex(index);
+
+    aboutToSetValue();
+    index = resizeByOneIfNeeded(index);
+    _lValueList[index].specularColor = col;
+    hasSetValue();
+}
+
+void PropertyMaterialList::setSpecularColor(int index, float r, float g, float b, float a)
+{
+    verifyIndex(index);
+
+    aboutToSetValue();
+    index = resizeByOneIfNeeded(index);
+    _lValueList[index].specularColor.set(r, g, b, a);
+    hasSetValue();
+}
+
+void PropertyMaterialList::setSpecularColor(int index, uint32_t rgba)
+{
+    verifyIndex(index);
+
+    aboutToSetValue();
+    index = resizeByOneIfNeeded(index);
+    _lValueList[index].specularColor.setPackedValue(rgba);
+    hasSetValue();
+}
+
+void PropertyMaterialList::setEmissiveColor(const Color& col)
+{
+    aboutToSetValue();
+    setMinimumSizeOne();
+    for (auto& material : _lValueList) {
+        material.emissiveColor = col;
+    }
+    hasSetValue();
+}
+
+void PropertyMaterialList::setEmissiveColor(float r, float g, float b, float a)
+{
+    aboutToSetValue();
+    setMinimumSizeOne();
+    for (auto& material : _lValueList) {
+        material.emissiveColor.set(r, g, b, a);
+    }
+    hasSetValue();
+}
+
+void PropertyMaterialList::setEmissiveColor(uint32_t rgba)
+{
+    aboutToSetValue();
+    setMinimumSizeOne();
+    for (auto& material : _lValueList) {
+        material.emissiveColor.setPackedValue(rgba);
+    }
+    hasSetValue();
+}
+
+void PropertyMaterialList::setEmissiveColor(int index, const Color& col)
+{
+    verifyIndex(index);
+
+    aboutToSetValue();
+    index = resizeByOneIfNeeded(index);
+    _lValueList[index].emissiveColor = col;
+    hasSetValue();
+}
+
+void PropertyMaterialList::setEmissiveColor(int index, float r, float g, float b, float a)
+{
+    verifyIndex(index);
+
+    aboutToSetValue();
+    index = resizeByOneIfNeeded(index);
+    _lValueList[index].emissiveColor.set(r, g, b, a);
+    hasSetValue();
+}
+
+void PropertyMaterialList::setEmissiveColor(int index, uint32_t rgba)
+{
+    verifyIndex(index);
+
+    aboutToSetValue();
+    index = resizeByOneIfNeeded(index);
+    _lValueList[index].emissiveColor.setPackedValue(rgba);
+    hasSetValue();
+}
+
+void PropertyMaterialList::setShininess(float val)
+{
+    aboutToSetValue();
+    setMinimumSizeOne();
+    for (auto& material : _lValueList) {
+        material.shininess = val;
+    }
+    hasSetValue();
+}
+
+void PropertyMaterialList::setShininess(int index, float val)
+{
+    verifyIndex(index);
+
+    aboutToSetValue();
+    index = resizeByOneIfNeeded(index);
+    _lValueList[index].shininess = val;
+    hasSetValue();
+}
+
+void PropertyMaterialList::setTransparency(float val)
+{
+    aboutToSetValue();
+    setMinimumSizeOne();
+    for (auto& material : _lValueList) {
+        material.transparency = val;
+    }
+    hasSetValue();
+}
+
+void PropertyMaterialList::setTransparency(int index, float val)
+{
+    verifyIndex(index);
+
+    aboutToSetValue();
+    index = resizeByOneIfNeeded(index);
+    _lValueList[index].transparency = val;
+    hasSetValue();
+}
+
+const Color& PropertyMaterialList::getAmbientColor() const
+{
+    return _lValueList[0].ambientColor;
+}
+
+const Color& PropertyMaterialList::getAmbientColor(int index) const
+{
+    return _lValueList[index].ambientColor;
+}
+
+const Color& PropertyMaterialList::getDiffuseColor() const
+{
+    return _lValueList[0].diffuseColor;
+}
+
+const Color& PropertyMaterialList::getDiffuseColor(int index) const
+{
+    return _lValueList[index].diffuseColor;
+}
+
+std::vector<App::Color> PropertyMaterialList::getDiffuseColors() const
+{
+    std::vector<App::Color> list;
+    for (auto& material : _lValueList) {
+        list.push_back(material.diffuseColor);
+    }
+
+    return list;
+}
+
+const Color& PropertyMaterialList::getSpecularColor() const
+{
+    return _lValueList[0].specularColor;
+}
+
+const Color& PropertyMaterialList::getSpecularColor(int index) const
+{
+    return _lValueList[index].specularColor;
+}
+
+const Color& PropertyMaterialList::getEmissiveColor() const
+{
+    return _lValueList[0].emissiveColor;
+}
+
+const Color& PropertyMaterialList::getEmissiveColor(int index) const
+{
+    return _lValueList[index].emissiveColor;
+}
+
+float PropertyMaterialList::getShininess() const
+{
+    return _lValueList[0].shininess;
+}
+
+float PropertyMaterialList::getShininess(int index) const
+{
+    return _lValueList[index].shininess;
+}
+
+float PropertyMaterialList::getTransparency() const
+{
+    return _lValueList[0].transparency;
+}
+
+float PropertyMaterialList::getTransparency(int index) const
+{
+    return _lValueList[index].transparency;
+}
+
+Material PropertyMaterialList::getPyValue(PyObject* value) const
+{
+    if (PyObject_TypeCheck(value, &(MaterialPy::Type))) {
+        return *static_cast<MaterialPy*>(value)->getMaterialPtr();
+    }
+    else {
+        std::string error = std::string("type must be 'Material', not ");
+        error += value->ob_type->tp_name;
+        throw Base::TypeError(error);
+    }
+}
+
+void PropertyMaterialList::Save(Base::Writer& writer) const
+{
+    if (!writer.isForceXML()) {
+        writer.Stream() << writer.ind() << "<MaterialList file=\""
+                        << (getSize() ? writer.addFile(getName(), this) : "") << "\""
+                        << " version=\"3\"/>"
+                        << std::endl;
+    }
+}
+
+void PropertyMaterialList::Restore(Base::XMLReader& reader)
+{
+    reader.readElement("MaterialList");
+    if (reader.hasAttribute("file")) {
+        std::string file(reader.getAttribute("file"));
+        if (reader.hasAttribute("version")) {
+            formatVersion = static_cast<Format>(reader.getAttributeAsInteger("version"));
+        }
+
+        if (!file.empty()) {
+            // initiate a file read
+            reader.addFile(file.c_str(), this);
+        }
+    }
+}
+
+void PropertyMaterialList::SaveDocFile(Base::Writer& writer) const
+{
+    Base::OutputStream str(writer.Stream());
+    uint32_t uCt = (uint32_t)getSize();
+    str << uCt;
+    for (const auto& it : _lValueList) {
+        str << it.ambientColor.getPackedValue();
+        str << it.diffuseColor.getPackedValue();
+        str << it.specularColor.getPackedValue();
+        str << it.emissiveColor.getPackedValue();
+        str << it.shininess;
+        str << it.transparency;
+    }
+
+    // Apply the latest changes last for backwards compatibility
+    for (const auto& it : _lValueList) {
+        writeString(str, it.image);
+        writeString(str, it.imagePath);
+        writeString(str, it.uuid);
+    }
+}
+
+void PropertyMaterialList::writeString(Base::OutputStream& str, const std::string &value) const
+{
+    uint32_t uCt = (uint32_t)value.size();
+    str << uCt;
+    str.write(value.c_str(), uCt);
+}
+
+void PropertyMaterialList::RestoreDocFile(Base::Reader& reader)
+{
+    Base::InputStream str(reader);
+    if (formatVersion == Version_2) {
+        // V2 is same as V0
+        uint32_t count = 0;
+        str >> count;
+        RestoreDocFileV0(count, reader);
+    }
+    else if (formatVersion == Version_3) {
+        // Default to the latest
+        RestoreDocFileV3(reader);
+    }
+    else {
+        int32_t version;
+        str >> version;
+        if (version < 0) {
+            // This was a failed attempt at versioning, but is included
+            // to support files created during development. In can be removed
+            // in a future release once dev files are migrated.
+            uint32_t count = 0;
+            str >> count;
+            RestoreDocFileV0(count, reader);
+        }
+        else {
+            uint32_t uCt = static_cast<uint32_t>(version);
+            RestoreDocFileV0(uCt, reader);
+        }
+    }
+}
+
+void PropertyMaterialList::RestoreDocFileV0(uint32_t count, Base::Reader& reader)
+{
+    Base::InputStream str(reader);
+    std::vector<Material> values(count);
+    uint32_t value {};  // must be 32 bit long
+    float valueF {};
+    for (auto& it : values) {
+        str >> value;
+        it.ambientColor.setPackedValue(value);
+        str >> value;
+        it.diffuseColor.setPackedValue(value);
+        str >> value;
+        it.specularColor.setPackedValue(value);
+        str >> value;
+        it.emissiveColor.setPackedValue(value);
+        str >> valueF;
+        it.shininess = valueF;
+        str >> valueF;
+        it.transparency = valueF;
+    }
+    setValues(values);
+}
+
+void PropertyMaterialList::RestoreDocFileV3(Base::Reader& reader)
+{
+    Base::InputStream str(reader);
+    uint32_t count = 0;
+    str >> count;
+    std::vector<Material> values(count);
+    uint32_t value {};  // must be 32 bit long
+    float valueF {};
+    for (auto& it : values) {
+        str >> value;
+        it.ambientColor.setPackedValue(value);
+        str >> value;
+        it.diffuseColor.setPackedValue(value);
+        str >> value;
+        it.specularColor.setPackedValue(value);
+        str >> value;
+        it.emissiveColor.setPackedValue(value);
+        str >> valueF;
+        it.shininess = valueF;
+        str >> valueF;
+        it.transparency = valueF;
+    }
+    for (auto& it : values) {
+        readString(str, it.image);
+        readString(str, it.imagePath);
+        readString(str, it.uuid);
+    }
+    setValues(values);
+}
+
+void PropertyMaterialList::readString(Base::InputStream& str, std::string& value)
+{
+    uint32_t uCt {};
+    str >> uCt;
+
+    std::vector<char> temp(uCt);
+    str.read(temp.data(), uCt);
+    value.assign(temp.data(), temp.size());
+}
+
+const char* PropertyMaterialList::getEditorName() const
+{
+    if (testStatus(NoMaterialListEdit)) {
+        return "";
+    }
+    return "Gui::PropertyEditor::PropertyMaterialListItem";
+}
+
+Property* PropertyMaterialList::Copy() const
+{
+    PropertyMaterialList* p = new PropertyMaterialList();
+    p->_lValueList = _lValueList;
+    return p;
+}
+
+void PropertyMaterialList::Paste(const Property& from)
+{
+    setValues(dynamic_cast<const PropertyMaterialList&>(from)._lValueList);
+}
+
+unsigned int PropertyMaterialList::getMemSize() const
+{
+    return static_cast<unsigned int>(_lValueList.size() * sizeof(Material));
+}
+
+//**************************************************************************
+// PropertyPersistentObject
+//++++++++++++++++++++++++++++++++++++++++++++++++++++++++++++++++++++++++++
+
+TYPESYSTEM_SOURCE(App::PropertyPersistentObject , App::PropertyString)
+
+PyObject *PropertyPersistentObject::getPyObject(){
+    if(_pObject)
+        return _pObject->getPyObject();
+    return inherited::getPyObject();
+}
+
+void PropertyPersistentObject::Save(Base::Writer &writer) const{
+    inherited::Save(writer);
+#define ELEMENT_PERSISTENT_OBJ "PersistentObject"
+    writer.Stream() << writer.ind() << "<" ELEMENT_PERSISTENT_OBJ ">" << std::endl;
+    if(_pObject) {
+        writer.incInd();
+        _pObject->Save(writer);
+        writer.decInd();
+    }
+    writer.Stream() << writer.ind() << "</" ELEMENT_PERSISTENT_OBJ ">" << std::endl;
+}
+
+void PropertyPersistentObject::Restore(Base::XMLReader &reader){
+    inherited::Restore(reader);
+    reader.readElement(ELEMENT_PERSISTENT_OBJ);
+    if(_pObject)
+        _pObject->Restore(reader);
+    reader.readEndElement(ELEMENT_PERSISTENT_OBJ);
+}
+
+Property *PropertyPersistentObject::Copy() const{
+    auto *p= new PropertyPersistentObject();
+    p->_cValue = _cValue;
+    p->_pObject = _pObject;
+    return p;
+}
+
+void PropertyPersistentObject::Paste(const Property &from){
+    const auto &prop = dynamic_cast<const PropertyPersistentObject&>(from);
+    if(_cValue!=prop._cValue || _pObject!=prop._pObject) {
+        aboutToSetValue();
+        _cValue = prop._cValue;
+        _pObject = prop._pObject;
+        hasSetValue();
+    }
+}
+
+unsigned int PropertyPersistentObject::getMemSize () const{
+    auto size = inherited::getMemSize();
+    if(_pObject)
+        size += _pObject->getMemSize();
+    return size;
+}
+
+void PropertyPersistentObject::setValue(const char *type) {
+    if(!type) type = "";
+    if(type[0]) {
+        Base::Type::importModule(type);
+        Base::Type t = Base::Type::fromName(type);
+        if(t.isBad())
+            throw Base::TypeError("Invalid type");
+        if(!t.isDerivedFrom(Persistence::getClassTypeId()))
+            throw Base::TypeError("Type must be derived from Base::Persistence");
+        if(_pObject && _pObject->getTypeId()==t)
+            return;
+    }
+    aboutToSetValue();
+    _pObject.reset();
+    _cValue = type;
+    if(type[0])
+        _pObject.reset(static_cast<Base::Persistence*>(Base::Type::createInstanceByName(type)));
+    hasSetValue();
+}