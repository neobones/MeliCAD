--- conflicted
+++ resolved
@@ -21,11 +21,6 @@
 # *   <https://www.gnu.org/licenses/>.                                      *
 # *                                                                         *
 # ***************************************************************************
-<<<<<<< HEAD
-
-"""Provide the importer for IFC files used above all in Arch and BIM.
-=======
->>>>>>> 581fa12e
 
 __title__  = "FreeCAD IFC importer - Enhanced IfcOpenShell-only version"
 __author__ = ("Yorik van Havre", "Jonathan Wiedemann", "Bernd Hahnebach")
