--- conflicted
+++ resolved
@@ -1,1195 +1,1188 @@
-# -*- coding: utf8 -*-
-
-#***************************************************************************
-#*                                                                         *
-#*   Copyright (c) 2012 Keith Sloan <keith@sloan-home.co.uk>               *
-#*                                                                         *
-#*   This program is free software; you can redistribute it and/or modify  *
-#*   it under the terms of the GNU Lesser General Public License (LGPL)    *
-#*   as published by the Free Software Foundation; either version 2 of     *
-#*   the License, or (at your option) any later version.                   *
-#*   for detail see the LICENCE text file.                                 *
-#*                                                                         *
-#*   This program is distributed in the hope that it will be useful,       *
-#*   but WITHOUT ANY WARRANTY; without even the implied warranty of        *
-#*   MERCHANTABILITY or FITNESS FOR A PARTICULAR PURPOSE.  See the         *
-#*   GNU Library General Public License for more details.                  *
-#*                                                                         *
-#*   You should have received a copy of the GNU Library General Public     *
-#*   License along with this program; if not, write to the Free Software   *
-#*   Foundation, Inc., 59 Temple Place, Suite 330, Boston, MA  02111-1307  *
-#*   USA                                                                   *
-#*                                                                         * 
-#*   Acknowledgements :                                                    *
-#*                                                                         *
-#*     Thanks to shoogen on the FreeCAD forum and Peter Li                 *
-#*     for programming advice and some code.                               *
-#*                                                                         *
-#*                                                                         *
-#***************************************************************************
-__title__="FreeCAD OpenSCAD Workbench - CSG importer"
-__author__ = "Keith Sloan <keith@sloan-home.co.uk>"
-__url__ = ["http://www.sloan-home.co.uk/ImportCSG"]
-
-printverbose = False
-
-import FreeCAD, os, sys
-if FreeCAD.GuiUp:
-    import FreeCADGui
-    gui = True
-else:
-    if printverbose: print("FreeCAD Gui not present.")
-    gui = False
-
-
-import ply.lex as lex
-import ply.yacc as yacc
-import Part
-
-from OpenSCADFeatures import *
-from OpenSCADUtils import *
-
-params = FreeCAD.ParamGet("User parameter:BaseApp/Preferences/Mod/OpenSCAD")
-printverbose = params.GetBool('printVerbose',False)
-
-if open.__module__ == '__builtin__':
-    pythonopen = open # to distinguish python built-in open function from the one declared here
-
-# Get the token map from the lexer.  This is required.
-import tokrules
-from tokrules import tokens
-
-try:
-    _encoding = QtGui.QApplication.UnicodeUTF8
-    def translate(context, text):
-        "convenience function for Qt translator"
-        from PySide import QtGui
-        return QtGui.QApplication.translate(context, text, None, _encoding)
-except AttributeError:
-    def translate(context, text):
-        "convenience function for Qt translator"
-        from PySide import QtGui
-        return QtGui.QApplication.translate(context, text, None)
-
-def open(filename):
-    "called when freecad opens a file."
-    global doc
-    global pathName
-    docname = os.path.splitext(os.path.basename(filename))[0]
-    doc = FreeCAD.newDocument(docname)
-    if filename.lower().endswith('.scad'):
-        tmpfile=callopenscad(filename)
-        if workaroundforissue128needed():
-            pathName = '' #https://github.com/openscad/openscad/issues/128
-            #pathName = os.getcwd() #https://github.com/openscad/openscad/issues/128
-        else:
-            pathName = os.path.dirname(os.path.normpath(filename))
-        processcsg(tmpfile)
-        try:
-            os.unlink(tmpfile)
-        except OSError:
-            pass
-    else:
-        pathName = os.path.dirname(os.path.normpath(filename))
-        processcsg(filename)
-    return doc
-
-def insert(filename,docname):
-    "called when freecad imports a file"
-    global doc
-    global pathName
-    groupname = os.path.splitext(os.path.basename(filename))[0]
-    try:
-        doc=FreeCAD.getDocument(docname)
-    except NameError:
-        doc=FreeCAD.newDocument(docname)
-    #importgroup = doc.addObject("App::DocumentObjectGroup",groupname)
-    if filename.lower().endswith('.scad'):
-        tmpfile=callopenscad(filename)
-        if workaroundforissue128needed():
-            pathName = '' #https://github.com/openscad/openscad/issues/128
-            #pathName = os.getcwd() #https://github.com/openscad/openscad/issues/128
-        else:
-            pathName = os.path.dirname(os.path.normpath(filename))
-        processcsg(tmpfile)
-        try:
-            os.unlink(tmpfile)
-        except OSError:
-            pass
-    else:
-        pathName = os.path.dirname(os.path.normpath(filename))
-        processcsg(filename)
-
-def processcsg(filename):
-    global doc
-
-    if printverbose: print ('ImportCSG Version 0.6a')
-    # Build the lexer
-    if printverbose: print('Start Lex')
-    lex.lex(module=tokrules)
-    if printverbose: print('End Lex')
-
-    # Build the parser   
-    if printverbose: print('Load Parser')
-    # No debug out otherwise Linux has protection exception
-    parser = yacc.yacc(debug=0)
-    if printverbose: print('Parser Loaded')
-    # Give the lexer some input
-    #f=open('test.scad', 'r')
-    f = pythonopen(filename, 'r')
-    #lexer.input(f.read())
-
-    if printverbose: print('Start Parser')
-    # Swap statements to enable Parser debugging
-    #result = parser.parse(f.read(),debug=1)
-    result = parser.parse(f.read())
-    f.close()
-    if printverbose:
-        print('End Parser')
-        print(result)
-    FreeCAD.Console.PrintMessage('End processing CSG file\n')
-    doc.recompute()
-
-def p_block_list_(p):
-    '''
-    block_list : statement
-               | block_list statement
-               | statementwithmod
-               | block_list statementwithmod
-    '''
-    if printverbose: print("Block List")
-    if printverbose: print(p[1])
-    if(len(p) > 2) :
-        if printverbose: print(p[2])
-        p[0] = p[1] + p[2]
-    else :
-        p[0] = p[1]
-    if printverbose: print("End Block List")
-
-def p_render_action(p):
-    'render_action : render LPAREN keywordargument_list RPAREN OBRACE block_list EBRACE'
-    if printverbose: print("Render (ignored)")
-    p[0] = p[6]
-
-def p_group_action1(p):
-    'group_action1 : group LPAREN RPAREN OBRACE block_list EBRACE'
-    if printverbose: print("Group")
-# Test if need for implicit fuse
-    if (len(p[5]) > 1) :
-        p[0] = [fuse(p[5],"Group")]
-    else :
-        p[0] = p[5]
-
-def p_group_action2(p) :
-    'group_action2 : group LPAREN RPAREN SEMICOL'
-    if printverbose: print("Group2")
-    p[0] = []
-   
-def p_boolean(p) :
-    '''
-    boolean : true
-            | false
-    '''
-    p[0] = p[1]
-
-#def p_string(p):
-#    'string : QUOTE ID QUOTE'
-#    p[0] = p[2]
-
-def p_stripped_string(p):
-    'stripped_string : STRING'
-    p[0] = p[1].strip('"')
-
-def p_statement(p):
-    '''statement : part
-                 | operation
-                 | multmatrix_action
-                 | group_action1
-                 | group_action2
-                 | color_action
-                 | render_action
-                 | not_supported
-    '''
-    p[0] = p[1]
-
-def p_anymodifier(p):
-    '''anymodifier : MODIFIERBACK
-                   | MODIFIERDEBUG
-                   | MODIFIERROOT
-                   | MODIFIERDISABLE
-    '''
-    #just return the plain modifier for now
-    #has to be changed when the modifiers are inplemented
-    #please note that disabled objects usually are stript of the CSG ouput during compilation
-    p[0] = p[1]
-
-def p_statementwithmod(p):
-    '''statementwithmod : anymodifier statement'''
-    #ignore the modifiers but add them to the label
-    modifier = p[1]
-    obj = p[2]
-    if hasattr(obj,'Label'):
-        obj.Label = modifier + obj.Label
-    p[0] = obj
-
-def p_part(p):
-    '''
-    part : sphere_action
-         | cylinder_action
-         | cube_action
-         | circle_action
-         | square_action
-         | text_action
-         | polygon_action_nopath
-         | polygon_action_plus_path
-         | polyhedron_action
-         '''
-    p[0] = p[1]
-
-def p_2d_point(p):
-    '2d_point : OSQUARE NUMBER COMMA NUMBER ESQUARE'
-    global points_list
-    if printverbose: print("2d Point")
-    p[0] = [float(p[2]),float(p[4])]
-
-def p_points_list_2d(p):
-    '''
-    points_list_2d : 2d_point COMMA
-                   | points_list_2d 2d_point COMMA
-                   | points_list_2d 2d_point
-                   '''
-    if p[2] == ',' :
-        if printverbose:
-            print("Start List")
-            print(p[1])
-        p[0] = [p[1]]
-    else :
-        if printverbose:
-            print(p[1])
-            print(p[2])
-        p[1].append(p[2])
-        p[0] = p[1]
-    if printverbose: print(p[0])
-
-def p_3d_point(p):
-    '3d_point : OSQUARE NUMBER COMMA NUMBER COMMA NUMBER ESQUARE'
-    global points_list
-    if printverbose: print("3d point")
-    p[0] = [p[2],p[4],p[6]]
-   
-def p_points_list_3d(p):
-    '''
-    points_list_3d : 3d_point COMMA
-               | points_list_3d 3d_point COMMA
-               | points_list_3d 3d_point
-               '''
-    if p[2] == ',' :
-        if printverbose: print("Start List")
-        if printverbose: print(p[1])
-        p[0] = [p[1]]
-    else :
-        if printverbose: print(p[1])
-        if printverbose: print(p[2])
-        p[1].append(p[2])
-        p[0] = p[1]
-    if printverbose: print(p[0])
-
-def p_path_points(p):
-    '''
-    path_points : NUMBER COMMA
-                | path_points NUMBER COMMA
-                | path_points NUMBER
-                '''
-    if printverbose: print("Path point")
-    if p[2] == ',' :
-        if printverbose: print('Start list')
-        if printverbose: print(p[1])
-        p[0] = [int(p[1])]
-    else :
-        if printverbose: print(p[1])
-        if printverbose: print(len(p[1]))
-        if printverbose: print(p[2])
-        p[1].append(int(p[2]))
-        p[0] = p[1]
-    if printverbose: print(p[0])
-
-
-def p_path_list(p):
-    'path_list : OSQUARE path_points ESQUARE'
-    if printverbose: print('Path List ')
-    if printverbose: print(p[2])
-    p[0] = p[2]
-
-def p_path_set(p) :
-    '''
-    path_set : path_list
-             | path_set COMMA path_list
-             '''
-    if printverbose: print('Path Set')
-    if printverbose: print(len(p))
-    if len(p) == 2 :
-        p[0] = [p[1]]
-    else :
-        p[1].append(p[3])
-        p[0] = p[1]
-    if printverbose: print(p[0])
-
-def p_operation(p):
-    '''
-    operation : difference_action
-              | intersection_action
-              | union_action
-              | rotate_extrude_action
-              | linear_extrude_with_twist
-              | rotate_extrude_file
-              | import_file1
-              | surface_action
-              | projection_action
-              | hull_action
-              | minkowski_action
-              | offset_action
-              '''
-    p[0] = p[1]
-
-def placeholder(name,children,arguments):
-    from OpenSCADFeatures import OpenSCADPlaceholder
-    newobj=doc.addObject("Part::FeaturePython",name)
-    OpenSCADPlaceholder(newobj,children,str(arguments))
-    if gui:
-        if FreeCAD.ParamGet("User parameter:BaseApp/Preferences/Mod/OpenSCAD").\
-            GetBool('useViewProviderTree'):
-            from OpenSCADFeatures import ViewProviderTree
-            ViewProviderTree(newobj.ViewObject)
-        else:
-            newobj.ViewObject.Proxy = 0
-    #don't hide the children
-    return newobj
-
-def CGALFeatureObj(name,children,arguments=[]):
-    myobj=doc.addObject("Part::FeaturePython",name)
-    CGALFeature(myobj,name,children,str(arguments))
-    if gui:
-        for subobj in children:
-            subobj.ViewObject.hide()
-        if FreeCAD.ParamGet("User parameter:BaseApp/Preferences/Mod/OpenSCAD").\
-            GetBool('useViewProviderTree'):
-            from OpenSCADFeatures import ViewProviderTree
-            ViewProviderTree(myobj.ViewObject)
-        else:
-            myobj.ViewObject.Proxy = 0
-    return myobj
-
-def p_offset_action(p):
-    'offset_action : offset LPAREN keywordargument_list RPAREN OBRACE block_list EBRACE'
-    if len(p[6]) == 0:
-        newobj = placeholder('group',[],'{}')
-    elif (len(p[6]) == 1 ): #single object
-        subobj = p[6]
-    else:
-        subobj = fuse(p[6],"Offset Union")
-    if 'r' in p[3] :
-        offset = float(p[3]['r'])
-    if 'delta' in p[3] : 
-        offset = float(p[3]['delta'])
-    if subobj[0].Shape.Volume == 0 :
-       newobj=doc.addObject("Part::Offset2D",'Offset2D')
-       newobj.Source = subobj[0] 
-       newobj.Value = offset
-       if 'r' in p[3] :
-           newobj.Join = 0 
-       else :
-           newobj.Join = 2 
-    else :
-       newobj=doc.addObject("Part::Offset",'offset')
-       newobj.Shape = subobj[0].Shape.makeOffset(offset)
-    newobj.Document.recompute()
-    subobj[0].ViewObject.hide()
-#    if gui:
-#        if FreeCAD.ParamGet("User parameter:BaseApp/Preferences/Mod/OpenSCAD").\
-#            GetBool('useViewProviderTree'):
-#            from OpenSCADFeatures import ViewProviderTree
-#            ViewProviderTree(newobj.ViewObject)
-#        else:
-#            newobj.ViewObject.Proxy = 0
-    p[0] = [newobj]
-
-def p_hull_action(p):
-    'hull_action : hull LPAREN RPAREN OBRACE block_list EBRACE'
-    p[0] = [ CGALFeatureObj(p[1],p[5]) ]
-
-def p_minkowski_action(p):
-    '''
-    minkowski_action : minkowski LPAREN keywordargument_list RPAREN OBRACE block_list EBRACE'''
-    p[0] = [ CGALFeatureObj(p[1],p[6],p[3]) ]
-
-def p_not_supported(p):
-    '''
-    not_supported : glide LPAREN keywordargument_list RPAREN OBRACE block_list EBRACE
-                  | resize LPAREN keywordargument_list RPAREN OBRACE block_list EBRACE
-                  | subdiv LPAREN keywordargument_list RPAREN OBRACE block_list EBRACE
-                  '''
-    if gui and not FreeCAD.ParamGet("User parameter:BaseApp/Preferences/Mod/OpenSCAD").\
-            GetBool('usePlaceholderForUnsupported'):
-        from PySide import QtGui
-        QtGui.QMessageBox.critical(None, unicode(translate('OpenSCAD',"Unsupported Function"))+" : "+p[1],unicode(translate('OpenSCAD',"Press OK")))
-    else:
-        p[0] = [placeholder(p[1],p[6],p[3])]
-
-def p_size_vector(p):
-    'size_vector : OSQUARE NUMBER COMMA NUMBER COMMA NUMBER ESQUARE'
-    if printverbose: print("size vector")
-    p[0] = [p[2],p[4],p[6]]
-
-def p_keywordargument(p):
-    '''keywordargument : ID EQ boolean
-    | ID EQ NUMBER
-    | ID EQ size_vector
-    | ID EQ vector
-    | ID EQ 2d_point
-    | text EQ stripped_string
-    | ID EQ stripped_string
-     '''
-    p[0] = (p[1],p[3])
-    if printverbose: print(p[0])
-
-def p_keywordargument_list(p):
-    '''
-    keywordargument_list : keywordargument
-               | keywordargument_list COMMA keywordargument
-    '''
-    if len(p) == 2:
-        p[0] = {p[1][0] : p[1][1]}
-    else:
-        p[1][p[3][0]] = p[3][1]
-        p[0]=p[1]
-
-def p_color_action(p):
-    'color_action : color LPAREN vector RPAREN OBRACE block_list EBRACE'
-    import math
-    if printverbose: print("Color")
-    color = tuple([float(f) for f in p[3][:3]]) #RGB
-    transp = 100 - int(math.floor(100*float(p[3][3]))) #Alpha
-    if gui:
-        for obj in p[6]:
-            obj.ViewObject.ShapeColor =color
-            obj.ViewObject.Transparency = transp
-    p[0] = p[6]
-
-# Error rule for syntax errors
-def p_error(p):
-    if printverbose: print("Syntax error in input!")
-    if printverbose: print(p)
-
-def fuse(lst,name):
-    global doc
-    if printverbose: print("Fuse")
-    if printverbose: print(lst)
-    if len(lst) == 0:
-        myfuse = placeholder('group',[],'{}')
-    elif len(lst) == 1:
-       return lst[0]
-    # Is this Multi Fuse
-    elif len(lst) > 2:
-       if printverbose: print("Multi Fuse")
-       myfuse = doc.addObject('Part::MultiFuse',name)
-       myfuse.Shapes = lst
-       if gui:
-           for subobj in myfuse.Shapes:
-               subobj.ViewObject.hide()
-    else:
-       if printverbose: print("Single Fuse")
-       myfuse = doc.addObject('Part::Fuse',name)
-       myfuse.Base = lst[0]
-       myfuse.Tool = lst[1]
-       if gui:
-           myfuse.Base.ViewObject.hide()
-           myfuse.Tool.ViewObject.hide()
-    return(myfuse)
-
-def p_union_action(p):
-    'union_action : union LPAREN RPAREN OBRACE block_list EBRACE'
-    if printverbose: print("union")
-    newpart = fuse(p[5],p[1])
-    if printverbose: print("Push Union Result")
-    p[0] = [newpart]
-    if printverbose: print("End Union")
-    
-def p_difference_action(p):  
-    'difference_action : difference LPAREN RPAREN OBRACE block_list EBRACE'
-
-    if printverbose: print("difference")
-    if printverbose: print(len(p[5]))
-    if printverbose: print(p[5])
-    if (len(p[5]) == 0 ): #nochild
-        mycut = placeholder('group',[],'{}')
-    elif (len(p[5]) == 1 ): #single object
-        p[0] = p[5]
-    else:
-# Cut using Fuse    
-        mycut = doc.addObject('Part::Cut',p[1])
-        mycut.Base = p[5][0]
-#       Can only Cut two objects do we need to fuse extras
-        if (len(p[5]) > 2 ):
-           if printverbose: print("Need to Fuse Extra First")
-           mycut.Tool = fuse(p[5][1:],'union')
-        else :
-           mycut.Tool = p[5][1]
-        if gui:
-            mycut.Base.ViewObject.hide()
-            mycut.Tool.ViewObject.hide()
-        if printverbose: print("Push Resulting Cut")
-        p[0] = [mycut]
-    if printverbose: print("End Cut")
-
-def p_intersection_action(p):
-    'intersection_action : intersection LPAREN RPAREN OBRACE block_list EBRACE'
-
-    if printverbose: print("intersection")
-    # Is this Multi Common
-    if (len(p[5]) > 2):
-       if printverbose: print("Multi Common")
-       mycommon = doc.addObject('Part::MultiCommon',p[1])
-       mycommon.Shapes = p[5]
-       if gui:
-           for subobj in mycommon.Shapes:
-               subobj.ViewObject.hide()
-    elif (len(p[5]) == 2):
-       if printverbose: print("Single Common")
-       mycommon = doc.addObject('Part::Common',p[1])
-       mycommon.Base = p[5][0]
-       mycommon.Tool = p[5][1]
-       if gui:
-           mycommon.Base.ViewObject.hide()
-           mycommon.Tool.ViewObject.hide()
-    elif (len(p[5]) == 1):
-        mycommon = p[5][0]
-    else : # 1 child
-        mycommon = placeholder('group',[],'{}')
-    p[0] = [mycommon]
-    if printverbose: print("End Intersection")
-
-def process_rotate_extrude(obj):
-    newobj=doc.addObject("Part::FeaturePython",'RefineRotateExtrude')
-    RefineShape(newobj,obj)
-    if gui:
-        if FreeCAD.ParamGet("User parameter:BaseApp/Preferences/Mod/OpenSCAD").\
-            GetBool('useViewProviderTree'):
-            from OpenSCADFeatures import ViewProviderTree
-            ViewProviderTree(newobj.ViewObject)
-        else:
-            newobj.ViewObject.Proxy = 0
-        obj.ViewObject.hide()
-    myrev = doc.addObject("Part::Revolution","RotateExtrude")
-    myrev.Source = newobj
-    myrev.Axis = (0.00,1.00,0.00)
-    myrev.Base = (0.00,0.00,0.00)
-    myrev.Angle = 360.00
-    myrev.Placement=FreeCAD.Placement(FreeCAD.Vector(),FreeCAD.Rotation(0,0,90))
-    if gui:
-        newobj.ViewObject.hide()
-    return(myrev)
-
-def p_rotate_extrude_action(p): 
-    'rotate_extrude_action : rotate_extrude LPAREN keywordargument_list RPAREN OBRACE block_list EBRACE'
-    if printverbose: print("Rotate Extrude")
-    if (len(p[6]) > 1) :
-        part = fuse(p[6],"Rotate Extrude Union")
-    else :
-        part = p[6][0]
-    p[0] = [process_rotate_extrude(part)]
-    if printverbose: print("End Rotate Extrude")
-
-def p_rotate_extrude_file(p):
-    'rotate_extrude_file : rotate_extrude LPAREN keywordargument_list RPAREN SEMICOL'
-    if printverbose: print("Rotate Extrude File")
-    filen,ext =p[3]['file'] .rsplit('.',1)
-    obj = process_import_file(filen,ext,p[3]['layer'])
-    p[0] = [process_rotate_extrude(obj)]
-    if printverbose: print("End Rotate Extrude File")
-
-def process_linear_extrude(obj,h) :
-    #if gui:
-    newobj=doc.addObject("Part::FeaturePython",'RefineLinearExtrude')
-    RefineShape(newobj,obj)#mylinear)
-    if gui:
-        if FreeCAD.ParamGet("User parameter:BaseApp/Preferences/Mod/OpenSCAD").\
-            GetBool('useViewProviderTree'):
-            from OpenSCADFeatures import ViewProviderTree
-            ViewProviderTree(newobj.ViewObject)
-        else:
-            newobj.ViewObject.Proxy = 0
-        obj.ViewObject.hide()
-        #mylinear.ViewObject.hide()
-    mylinear = doc.addObject("Part::Extrusion","LinearExtrude")
-    mylinear.Base = newobj #obj
-    mylinear.Dir = (0,0,h)
-    mylinear.Placement=FreeCAD.Placement()
-    # V17 change to False mylinear.Solid = True
-    mylinear.Solid = False
-    if gui:
-        newobj.ViewObject.hide()
-    return(mylinear)
-
-def process_linear_extrude_with_twist(base,height,twist) :   
-    newobj=doc.addObject("Part::FeaturePython",'twist_extrude')
-    Twist(newobj,base,height,-twist) #base is an FreeCAD Object, heigth and twist are floats
-    if gui:
-        if FreeCAD.ParamGet("User parameter:BaseApp/Preferences/Mod/OpenSCAD").\
-            GetBool('useViewProviderTree'):
-            from OpenSCADFeatures import ViewProviderTree
-            ViewProviderTree(newobj.ViewObject)
-        else:
-            newobj.ViewObject.Proxy = 0
-    #import ViewProviderTree from OpenSCADFeatures
-    #ViewProviderTree(obj.ViewObject)
-    return(newobj)
-
-def p_linear_extrude_with_twist(p):
-    'linear_extrude_with_twist : linear_extrude LPAREN keywordargument_list RPAREN OBRACE block_list EBRACE'
-    if printverbose: print("Linear Extrude With Twist")
-    h = float(p[3]['height'])
-    if printverbose: print("Twist : ",p[3])
-    if 'twist' in p[3]:
-        t = float(p[3]['twist'])
-    else:
-        t = 0
-    if (len(p[6]) > 1) :
-        obj = fuse(p[6],"Linear Extrude Union")
-    else :
-        obj = p[6][0]
-    if t:
-        newobj = process_linear_extrude_with_twist(obj,h,t)
-    else:
-        newobj = process_linear_extrude(obj,h)
-    if p[3]['center']=='true' :
-       center(newobj,0,0,h)
-    p[0] = [newobj]
-    if printverbose: print("End Linear Extrude with twist")
-
-def p_import_file1(p):
-    'import_file1 : import LPAREN keywordargument_list RPAREN SEMICOL'
-    if printverbose: print("Import File")
-    filen,ext =p[3]['file'].rsplit('.',1)
-    p[0] = [process_import_file(filen,ext,p[3]['layer'])]
-    if printverbose: print("End Import File")
-
-def p_surface_action(p):
-    'surface_action : surface LPAREN keywordargument_list RPAREN SEMICOL'
-    if printverbose: print("Surface")
-    obj = doc.addObject("Part::Feature",'surface')
-    obj.Shape,xoff,yoff=makeSurfaceVolume(p[3]['file'])
-    if p[3]['center']=='true' :
-        center(obj,xoff,yoff,0.0)
-    p[0] = [obj]
-    if printverbose: print("End surface")
-
-def process_import_file(fname,ext,layer):
-    if printverbose: print("Importing : "+fname+"."+ext+" Layer : "+layer)
-    if ext.lower() in reverseimporttypes()['Mesh']:
-        obj=process_mesh_file(fname,ext)
-    elif ext.lower() == 'dxf' :
-        obj=processDXF(fname,layer)
-    else:
-        raise ValueError("Unsupported file extension %s" % ext)
-    return(obj)
-
-def process_mesh_file(fname,ext):
-    import Mesh,Part
-    fullname = fname+'.'+ext
-    filename = os.path.join(pathName,fullname)
-    objname = os.path.split(fname)[1]
-    mesh1 = doc.getObject(objname) #reuse imported object
-    if not mesh1:
-        Mesh.insert(filename)
-        mesh1=doc.getObject(objname)
-    if mesh1 is not None:
-        if gui:
-            mesh1.ViewObject.hide()
-        sh=Part.Shape()
-        sh.makeShapeFromMesh(mesh1.Mesh.Topology,0.1)
-        solid = Part.Solid(sh)
-        obj=doc.addObject('Part::Feature',"Mesh")
-        #ImportObject(obj,mesh1) #This object is not mutable from the GUI
-        #ViewProviderTree(obj.ViewObject)
-        solid=solid.removeSplitter()
-        if solid.Volume < 0:
-            #sh.reverse()
-            #sh = sh.copy()
-            solid.complement()
-        obj.Shape=solid#.removeSplitter()
-    else: #mesh1 is None
-        FreeCAD.Console.PrintError('Mesh not imported %s.%s %s\n' % \
-                (objname,ext,filename))
-        import Part
-        obj=doc.addObject('Part::Feature',"FailedMeshImport")
-        obj.Shape=Part.Compound([])
-    return(obj)
-
-
-def processTextCmd(t):
-    import os
-    from OpenSCADUtils import callopenscadstring
-    tmpfilename = callopenscadstring(t,'dxf')
-    from OpenSCAD2Dgeom import importDXFface 
-    face = importDXFface(tmpfilename,None,None)
-    obj=doc.addObject('Part::Feature','text')
-    obj.Shape=face
-    try:
-        os.unlink(tmpfilename)
-    except OSError:
-        pass
-    return(obj)
-
-def processDXF(fname,layer):
-    global doc
-    global pathName
-    from OpenSCAD2Dgeom import importDXFface
-    if printverbose: print("Process DXF file")
-    if printverbose: print("File Name : "+fname)
-    if printverbose: print("Layer : "+layer)
-    if printverbose: print("PathName : "+pathName)
-    dxfname = fname+'.dxf'
-    filename = os.path.join(pathName,dxfname)
-    shortname = os.path.split(fname)[1]
-    if printverbose: print("DXF Full path : "+filename)
-    face = importDXFface(filename,layer,doc)
-    obj=doc.addObject('Part::Feature','dxf_%s_%s' % (shortname,layer or "all"))
-    obj.Shape=face
-    if printverbose: print("DXF Diagnostics")
-    if printverbose: print(obj.Shape.ShapeType)
-    if printverbose: print("Closed : "+str(obj.Shape.isClosed()))
-    if printverbose: print(obj.Shape.check())
-    if printverbose: print([w.isClosed() for w in obj.Shape.Wires])
-    return(obj)
-
-def processSTL(fname):
-    if printverbose: print("Process STL file")
-
-def p_multmatrix_action(p):
-    'multmatrix_action : multmatrix LPAREN matrix RPAREN OBRACE block_list EBRACE'
-    if printverbose: print("MultMatrix")
-    transform_matrix = FreeCAD.Matrix()
-    if printverbose: print("Multmatrix")
-    if printverbose: print(p[3])
-    m1l=sum(p[3],[])
-    if any('x' in me for me in m1l): #hexfloats
-        m1l=[float.fromhex(me) for me in m1l]
-        matrixisrounded=False
-    elif max((len(me) for me in m1l)) >= 14: #might have double precision
-        m1l=[float(me) for me in m1l] # assume precise output
-        m1l=[(0 if (abs(me) < 1e-15) else me) for me in m1l]
-        matrixisrounded=False
-    else: #trucanted numbers
-        m1l=[round(float(me),12) for me in m1l] #round
-        matrixisrounded=True
-    transform_matrix = FreeCAD.Matrix(*tuple(m1l))
-    if printverbose: print(transform_matrix)
-    if printverbose: print("Apply Multmatrix")
-#   If more than one object on the stack for multmatrix fuse first
-    if (len(p[6]) == 0) :
-        part = placeholder('group',[],'{}')
-    elif (len(p[6]) > 1) :
-        part = fuse(p[6],"Matrix Union")
-    else :
-        part = p[6][0]
-    if (isspecialorthogonalpython(fcsubmatrix(transform_matrix))) :
-        if printverbose: print("special orthogonal")
-        if matrixisrounded:
-            if printverbose: print("rotation rounded")
-            plm=FreeCAD.Placement(transform_matrix)
-            plm=FreeCAD.Placement(plm.Base,roundrotation(plm.Rotation))
-            part.Placement=plm.multiply(part.Placement)
-        else:
-            part.Placement=FreeCAD.Placement(transform_matrix).multiply(\
-                    part.Placement)
-        new_part = part
-    elif isrotoinversionpython(fcsubmatrix(transform_matrix)):
-        if printverbose: print("orthogonal and inversion")
-        cmat,axisvec = decomposerotoinversion(transform_matrix)
-        new_part=doc.addObject("Part::Mirroring",'mirr_%s'%part.Name)
-        new_part.Source=part
-        new_part.Normal=axisvec
-        if matrixisrounded:
-            if printverbose: print("rotation rounded")
-            plm=FreeCAD.Placement(cmat)
-            new_part.Placement=FreeCAD.Placement(plm.Base,roundrotation(plm.Rotation))
-        else:
-            new_part.Placement=FreeCAD.Placement(cmat)
-        new_part.Label="mirrored %s" % part.Label
-        if gui:
-            part.ViewObject.hide()
-    elif FreeCAD.ParamGet("User parameter:BaseApp/Preferences/Mod/OpenSCAD").\
-        GetBool('useMultmatrixFeature'):
-        from OpenSCADFeatures import MatrixTransform
-        new_part=doc.addObject("Part::FeaturePython",'Matrix Deformation')
-        MatrixTransform(new_part,transform_matrix,part)
-        if gui:
-            if FreeCAD.ParamGet("User parameter:BaseApp/Preferences/Mod/OpenSCAD").\
-                GetBool('useViewProviderTree'):
-                from OpenSCADFeatures import ViewProviderTree
-                ViewProviderTree(new_part.ViewObject)
-            else:
-                new_part.ViewObject.Proxy = 0
-            part.ViewObject.hide()
-    else :
-        if printverbose: print("Transform Geometry")
-#       Need to recompute to stop transformGeometry causing a crash        
-        doc.recompute()
-        new_part = doc.addObject("Part::Feature","Matrix Deformation")
-      #  new_part.Shape = part.Base.Shape.transformGeometry(transform_matrix)
-        new_part.Shape = part.Shape.transformGeometry(transform_matrix) 
-        if gui:
-            part.ViewObject.hide()
-    if False :  
-#   Does not fix problemfile or beltTighener although later is closer       
-        newobj=doc.addObject("Part::FeaturePython",'RefineMultMatrix')
-        RefineShape(newobj,new_part)
-        if gui:
-            newobj.ViewObject.Proxy = 0
-            new_part.ViewObject.hide()   
-        p[0] = [newobj]
-    else :
-        p[0] = [new_part]
-    if printverbose: print("Multmatrix applied")
-    
-def p_matrix(p):
-    'matrix : OSQUARE vector COMMA vector COMMA vector COMMA vector ESQUARE'
-    if printverbose: print("Matrix")
-    p[0] = [p[2],p[4],p[6],p[8]]
-
-def p_vector(p):
-    'vector : OSQUARE NUMBER COMMA NUMBER COMMA NUMBER COMMA NUMBER ESQUARE'
-    if printverbose: print("Vector")
-    p[0] = [p[2],p[4],p[6],p[8]]
-
-def center(obj,x,y,z):
-    obj.Placement = FreeCAD.Placement(\
-        FreeCAD.Vector(-x/2.0,-y/2.0,-z/2.0),\
-        FreeCAD.Rotation(0,0,0,1))
-    
-def p_sphere_action(p):
-    'sphere_action : sphere LPAREN keywordargument_list RPAREN SEMICOL'
-    if printverbose: print("Sphere : ",p[3])
-    r = float(p[3]['r'])
-    mysphere = doc.addObject("Part::Sphere",p[1])
-    mysphere.Radius = r
-    if printverbose: print("Push Sphere")
-    p[0] = [mysphere]
-    if printverbose: print("End Sphere")
-
-def myPolygon(n,r1):
-    # Adapted from Draft::_Polygon
-    import math
-    if printverbose: print("My Polygon")
-    angle = math.pi*2/n
-    nodes = [FreeCAD.Vector(r1,0,0)]
-    for i in range(n-1) :
-        th = (i+1) * angle
-        nodes.append(FreeCAD.Vector(r1*math.cos(th),r1*math.sin(th),0))
-    nodes.append(nodes[0])
-    polygonwire = Part.makePolygon(nodes)
-
-    polygon = doc.addObject("Part::Feature","Polygon")
-    polygon.Shape = Part.Face(polygonwire)
-    return(polygon)
-
-def p_cylinder_action(p):
-    'cylinder_action : cylinder LPAREN keywordargument_list RPAREN SEMICOL'
-    if printverbose: print("Cylinder")
-    tocenter = p[3]['center']
-    h = float(p[3]['h'])
-    r1 = float(p[3]['r1'])
-    r2 = float(p[3]['r2'])
-    n = int(p[3]['$fn'])
-    fnmax = FreeCAD.ParamGet(\
-        "User parameter:BaseApp/Preferences/Mod/OpenSCAD").\
-        GetInt('useMaxFN')
-    if printverbose: print(p[3])
-    if h > 0:
-        if ( r1 == r2 and r1 > 0):
-            if printverbose: print("Make Cylinder")
-            if n < 3 or fnmax != 0 and n > fnmax:
-                mycyl=doc.addObject("Part::Cylinder",p[1])
-                mycyl.Height = h
-                mycyl.Radius = r1
-            else :
-                if printverbose: print("Make Prism")
-                if False: #user Draft Polygon
-                    mycyl=doc.addObject("Part::Extrusion","prism")
-                    mycyl.Dir = (0,0,h)
-                    try :
-                        import Draft
-                        mycyl.Base = Draft.makePolygon(n,r1,face=True)
-                    except :
-                        # If Draft can't import (probably due to lack of Pivy on Mac and
-                        # Linux builds of FreeCAD), this is a fallback.
-                        # or old level of FreeCAD
-                        if printverbose: print("Draft makePolygon Failed, falling back on manual polygon")
-                        mycyl.Base = myPolygon(n,r1)
-                        # mycyl.Solid = True
-
-                    else :
-                        pass
-                    if gui:
-                        mycyl.Base.ViewObject.hide()
-                else: #Use Part::Prism primitive
-                    mycyl=doc.addObject("Part::Prism","prism")
-                    mycyl.Polygon = n
-                    mycyl.Circumradius  = r1
-                    mycyl.Height  = h
-
-        elif (r1 != r2):
-            if n < 3 or fnmax != 0 and n > fnmax:
-                if printverbose: print("Make Cone")
-                mycyl=doc.addObject("Part::Cone",p[1])
-                mycyl.Height = h
-                mycyl.Radius1 = r1
-                mycyl.Radius2 = r2
-            else:
-                if printverbose: print("Make Frustum")
-                mycyl=doc.addObject("Part::FeaturePython",'frustum')
-                Frustum(mycyl,r1,r2,n,h)
-                if gui:
-                    if FreeCAD.ParamGet("User parameter:BaseApp/Preferences/Mod/OpenSCAD").\
-                        GetBool('useViewProviderTree'):
-                        from OpenSCADFeatures import ViewProviderTree
-                        ViewProviderTree(mycyl.ViewObject)
-                    else:
-                        mycyl.ViewObject.Proxy = 0
-        else: # r1 == r2 == 0
-            FreeCAD.Console.PrintWarning('cylinder with radius zero\n')
-            mycyl=doc.addObject("Part::Feature","emptycyl")
-            mycyl.Shape = Part.Compound([])
-    else: # h == 0
-        FreeCAD.Console.PrintWarning('cylinder with height <= zero\n')
-        mycyl=doc.addObject("Part::Feature","emptycyl")
-        mycyl.Shape = Part.Compound([])
-    if printverbose: print("Center = ",tocenter)
-    if tocenter=='true' :
-       center(mycyl,0,0,h)
-    if False :  
-#   Does not fix problemfile or beltTighener although later is closer       
-        newobj=doc.addObject("Part::FeaturePython",'RefineCylinder')
-        RefineShape(newobj,mycyl)
-        if gui:
-            if FreeCAD.ParamGet("User parameter:BaseApp/Preferences/Mod/OpenSCAD").\
-                GetBool('useViewProviderTree'):
-                from OpenSCADFeatures import ViewProviderTree
-                ViewProviderTree(newobj.ViewObject)
-            else:
-                newobj.ViewObject.Proxy = 0
-            mycyl.ViewObject.hide()
-        p[0] = [newobj]
-    else :
-        p[0] = [mycyl]
-    if printverbose: print("End Cylinder")
-
-def p_cube_action(p):
-    'cube_action : cube LPAREN keywordargument_list RPAREN SEMICOL'
-    global doc
-    l,w,h = [float(str1) for str1 in p[3]['size']]
-    if (l > 0 and w > 0 and h >0):
-        if printverbose: print("cube : ",p[3])
-        mycube=doc.addObject('Part::Box',p[1])
-        mycube.Length=l
-        mycube.Width=w
-        mycube.Height=h
-    else:
-        FreeCAD.Console.PrintWarning('cube with radius zero\n')
-        mycube=doc.addObject("Part::Feature","emptycube")
-        mycube.Shape = Part.Compound([])
-    if p[3]['center']=='true' :
-       center(mycube,l,w,h);
-    p[0] = [mycube]
-    if printverbose: print("End Cube")
-
-def p_circle_action(p) :
-    'circle_action : circle LPAREN keywordargument_list RPAREN SEMICOL'
-    if printverbose: print("Circle : "+str(p[3]))
-    r = float(p[3]['r'])
-    n = int(p[3]['$fn'])
-    fnmax = FreeCAD.ParamGet(\
-        "User parameter:BaseApp/Preferences/Mod/OpenSCAD").\
-        GetInt('useMaxFN',50)
-    # Alter Max polygon to control if polygons are circles or polygons
-    # in the modules preferences
-    import Draft
-    if n == 0 or fnmax != 0 and n >= fnmax:
-        mycircle = FreeCAD.ActiveDocument.addObject("Part::Part2DObjectPython",'circle')
-        Draft._Circle(mycircle)
-        mycircle.Radius = r
-        mycircle.MakeFace = True
-        #mycircle = Draft.makeCircle(r,face=True) # would call doc.recompute
-        #mycircle = doc.addObject('Part::Circle',p[1]) #would not create a face
-        #mycircle.Radius = r
-    else :
-        #mycircle = Draft.makePolygon(n,r) # would call doc.recompute
-        mycircle = FreeCAD.ActiveDocument.addObject("Part::Part2DObjectPython",'polygon')
-        Draft._Polygon(mycircle)
-        mycircle.FacesNumber = n
-        mycircle.Radius = r
-        mycircle.DrawMode = "inscribed"
-        mycircle.MakeFace = True
-    if gui:
-        Draft._ViewProviderDraft(mycircle.ViewObject)
-    if printverbose: print("Push Circle")
-    p[0] = [mycircle]
-
-def p_square_action(p) :
-    'square_action : square LPAREN keywordargument_list RPAREN SEMICOL'
-    if printverbose: print("Square")
-    size = p[3]['size']
-    x = float(size[0])
-    y = float(size[1])
-    mysquare = doc.addObject('Part::Plane',p[1])
-    mysquare.Length=x
-    mysquare.Width=y
-    if p[3]['center']=='true' :
-       center(mysquare,x,y,0)
-    p[0] = [mysquare]
-
-def addString(t,s,p):
-    return(t + ', ' +s+' = "'+p[3][s]+'"')
-
-def addValue(t,v,p):
-    return(t + ', ' +v+' = '+p[3][v])
-
-def p_text_action(p) :
-    'text_action : text LPAREN keywordargument_list RPAREN SEMICOL'
-<<<<<<< HEAD
-# If text string is null ignore
-    if p[3]['text'] == "" or p[3]['text'] == " " :
-       p[0] = []
-       return
-=======
-    # If text string is null ignore
-    if p[3]['text'] == "" or p[3]['text'] == " " :
-        p[0] = []
-        return
->>>>>>> 2b422953
-    t = 'text ( text="'+p[3]['text']+'"'
-    t = addValue(t,'size',p)
-    t = addString(t,'spacing',p)
-    t = addString(t,'font',p)
-    t = addString(t,'direction',p)
-    t = addString(t,'language',p)
-    t = addString(t,'script',p)
-    t = addString(t,'halign',p)
-    t = addString(t,'valign',p)
-    t = addValue(t,'$fn',p)
-    t = addValue(t,'$fa',p)
-    t = addValue(t,'$fs',p)
-    t = t+');'
-
-    FreeCAD.Console.PrintMessage("textmsg : "+t+"\n")
-    p[0] = [processTextCmd(t)]
-
-def convert_points_list_to_vector(l):
-    v = []
-    for i in l :
-        if printverbose: print(i)
-        v.append(FreeCAD.Vector(i[0],i[1]))
-    if printverbose: print(v)
-    return(v)
-
-
-def p_polygon_action_nopath(p) :
-    'polygon_action_nopath : polygon LPAREN points EQ OSQUARE points_list_2d ESQUARE COMMA paths EQ undef COMMA keywordargument_list RPAREN SEMICOL'
-    if printverbose: print("Polygon")
-    if printverbose: print(p[6])
-    v = convert_points_list_to_vector(p[6])
-    mypolygon = doc.addObject('Part::Feature',p[1])
-    if printverbose: print("Make Parts")
-    # Close Polygon
-    v.append(v[0])
-    parts = Part.makePolygon(v)
-    if printverbose: print("update object")
-    mypolygon.Shape = Part.Face(parts)
-    p[0] = [mypolygon]
-
-def p_polygon_action_plus_path(p) :
-    'polygon_action_plus_path : polygon LPAREN points EQ OSQUARE points_list_2d ESQUARE COMMA paths EQ OSQUARE path_set ESQUARE COMMA keywordargument_list RPAREN SEMICOL'
-    if printverbose: print("Polygon with Path")
-    if printverbose: print(p[6])
-    v = convert_points_list_to_vector(p[6])
-    if printverbose: print("Path Set List")
-    if printverbose: print(p[12])
-    for i in p[12] :
-         if printverbose: print(i)
-         mypolygon = doc.addObject('Part::Feature','wire')
-         path_list = []
-         for j in i :
-             j = int(j)
-             if printverbose: print(j)
-             path_list.append(v[j])
-#        Close path
-         path_list.append(v[int(i[0])])
-         if printverbose: print('Path List')
-         if printverbose: print(path_list)
-         wire = Part.makePolygon(path_list)
-         mypolygon.Shape = Part.Face(wire)
-         p[0] = [mypolygon]
-#        This only pushes last polygon
-
-def make_face(v1,v2,v3):
-    wire = Part.makePolygon([v1,v2,v3,v1])
-    face = Part.Face(wire)
-    return face
-
-def p_polyhedron_action(p) :
-    '''polyhedron_action : polyhedron LPAREN points EQ OSQUARE points_list_3d ESQUARE COMMA faces EQ OSQUARE points_list_3d ESQUARE COMMA keywordargument_list RPAREN SEMICOL
-                      | polyhedron LPAREN points EQ OSQUARE points_list_3d ESQUARE COMMA triangles EQ OSQUARE points_list_3d ESQUARE COMMA keywordargument_list RPAREN SEMICOL'''
-    if printverbose: print("Polyhedron Points")
-    v = []
-    for i in p[6] :
-        if printverbose: print(i)
-        v.append(FreeCAD.Vector(float(i[0]),float(i[1]),float(i[2])))
-    if printverbose:
-        print(v)
-        print("Polyhedron triangles")
-        print(p[12])
-    faces_list = []    
-    mypolyhed = doc.addObject('Part::Feature',p[1])
-    for i in p[12] :
-        if printverbose: print(i)
-        f = make_face(v[int(i[0])],v[int(i[1])],v[int(i[2])])
-        faces_list.append(f)
-    shell=Part.makeShell(faces_list)
-    solid=Part.Solid(shell).removeSplitter()
-    if solid.Volume < 0:
-        solid.reverse()
-    mypolyhed.Shape=solid
-    p[0] = [mypolyhed]
-
-def p_projection_action(p) :
-    'projection_action : projection LPAREN keywordargument_list RPAREN OBRACE block_list EBRACE'
-    if printverbose: print('Projection')
-    if p[3]['cut']=='true' :
-        planedim=1e9 # large but finite
-        #infinite planes look bad in the GUI
-        planename='xy_plane_used_for_project_cut'
-        obj=doc.addObject('Part::MultiCommon','projection_cut')
-        plane = doc.getObject(planename)
-        if not plane:
-            plane=doc.addObject("Part::Plane",planename)
-            plane.Length=planedim*2
-            plane.Width=planedim*2
-            plane.Placement = FreeCAD.Placement(FreeCAD.Vector(\
-                     -planedim,-planedim,0),FreeCAD.Rotation())
-            if gui:
-                plane.ViewObject.hide()
-        if (len(p[6]) > 1):
-            subobj = [fuse(p[6],"projection_cut_implicit_group")]
-        else:
-            subobj = p[6]
-        obj.Shapes = [plane]+subobj
-        if gui:
-            subobj[0].ViewObject.hide()
-        p[0] = [obj]
-    else: # cut == 'false' => true projection
-        if gui and not FreeCAD.ParamGet("User parameter:BaseApp/Preferences/Mod/OpenSCAD").\
-                GetBool('usePlaceholderForUnsupported'):
-            from PySide import QtGui
-            QtGui.QMessageBox.critical(None, unicode(translate('OpenSCAD',"Unsupported Function"))+" : "+p[1],unicode(translate('OpenSCAD',"Press OK")))
-        else:
-            p[0] = [placeholder(p[1],p[6],p[3])]
+# -*- coding: utf8 -*-
+
+#***************************************************************************
+#*                                                                         *
+#*   Copyright (c) 2012 Keith Sloan <keith@sloan-home.co.uk>               *
+#*                                                                         *
+#*   This program is free software; you can redistribute it and/or modify  *
+#*   it under the terms of the GNU Lesser General Public License (LGPL)    *
+#*   as published by the Free Software Foundation; either version 2 of     *
+#*   the License, or (at your option) any later version.                   *
+#*   for detail see the LICENCE text file.                                 *
+#*                                                                         *
+#*   This program is distributed in the hope that it will be useful,       *
+#*   but WITHOUT ANY WARRANTY; without even the implied warranty of        *
+#*   MERCHANTABILITY or FITNESS FOR A PARTICULAR PURPOSE.  See the         *
+#*   GNU Library General Public License for more details.                  *
+#*                                                                         *
+#*   You should have received a copy of the GNU Library General Public     *
+#*   License along with this program; if not, write to the Free Software   *
+#*   Foundation, Inc., 59 Temple Place, Suite 330, Boston, MA  02111-1307  *
+#*   USA                                                                   *
+#*                                                                         * 
+#*   Acknowledgements :                                                    *
+#*                                                                         *
+#*     Thanks to shoogen on the FreeCAD forum and Peter Li                 *
+#*     for programming advice and some code.                               *
+#*                                                                         *
+#*                                                                         *
+#***************************************************************************
+__title__="FreeCAD OpenSCAD Workbench - CSG importer"
+__author__ = "Keith Sloan <keith@sloan-home.co.uk>"
+__url__ = ["http://www.sloan-home.co.uk/ImportCSG"]
+
+printverbose = False
+
+import FreeCAD, os, sys
+if FreeCAD.GuiUp:
+    import FreeCADGui
+    gui = True
+else:
+    if printverbose: print("FreeCAD Gui not present.")
+    gui = False
+
+
+import ply.lex as lex
+import ply.yacc as yacc
+import Part
+
+from OpenSCADFeatures import *
+from OpenSCADUtils import *
+
+params = FreeCAD.ParamGet("User parameter:BaseApp/Preferences/Mod/OpenSCAD")
+printverbose = params.GetBool('printVerbose',False)
+
+if open.__module__ == '__builtin__':
+    pythonopen = open # to distinguish python built-in open function from the one declared here
+
+# Get the token map from the lexer.  This is required.
+import tokrules
+from tokrules import tokens
+
+try:
+    _encoding = QtGui.QApplication.UnicodeUTF8
+    def translate(context, text):
+        "convenience function for Qt translator"
+        from PySide import QtGui
+        return QtGui.QApplication.translate(context, text, None, _encoding)
+except AttributeError:
+    def translate(context, text):
+        "convenience function for Qt translator"
+        from PySide import QtGui
+        return QtGui.QApplication.translate(context, text, None)
+
+def open(filename):
+    "called when freecad opens a file."
+    global doc
+    global pathName
+    docname = os.path.splitext(os.path.basename(filename))[0]
+    doc = FreeCAD.newDocument(docname)
+    if filename.lower().endswith('.scad'):
+        tmpfile=callopenscad(filename)
+        if workaroundforissue128needed():
+            pathName = '' #https://github.com/openscad/openscad/issues/128
+            #pathName = os.getcwd() #https://github.com/openscad/openscad/issues/128
+        else:
+            pathName = os.path.dirname(os.path.normpath(filename))
+        processcsg(tmpfile)
+        try:
+            os.unlink(tmpfile)
+        except OSError:
+            pass
+    else:
+        pathName = os.path.dirname(os.path.normpath(filename))
+        processcsg(filename)
+    return doc
+
+def insert(filename,docname):
+    "called when freecad imports a file"
+    global doc
+    global pathName
+    groupname = os.path.splitext(os.path.basename(filename))[0]
+    try:
+        doc=FreeCAD.getDocument(docname)
+    except NameError:
+        doc=FreeCAD.newDocument(docname)
+    #importgroup = doc.addObject("App::DocumentObjectGroup",groupname)
+    if filename.lower().endswith('.scad'):
+        tmpfile=callopenscad(filename)
+        if workaroundforissue128needed():
+            pathName = '' #https://github.com/openscad/openscad/issues/128
+            #pathName = os.getcwd() #https://github.com/openscad/openscad/issues/128
+        else:
+            pathName = os.path.dirname(os.path.normpath(filename))
+        processcsg(tmpfile)
+        try:
+            os.unlink(tmpfile)
+        except OSError:
+            pass
+    else:
+        pathName = os.path.dirname(os.path.normpath(filename))
+        processcsg(filename)
+
+def processcsg(filename):
+    global doc
+
+    if printverbose: print ('ImportCSG Version 0.6a')
+    # Build the lexer
+    if printverbose: print('Start Lex')
+    lex.lex(module=tokrules)
+    if printverbose: print('End Lex')
+
+    # Build the parser   
+    if printverbose: print('Load Parser')
+    # No debug out otherwise Linux has protection exception
+    parser = yacc.yacc(debug=0)
+    if printverbose: print('Parser Loaded')
+    # Give the lexer some input
+    #f=open('test.scad', 'r')
+    f = pythonopen(filename, 'r')
+    #lexer.input(f.read())
+
+    if printverbose: print('Start Parser')
+    # Swap statements to enable Parser debugging
+    #result = parser.parse(f.read(),debug=1)
+    result = parser.parse(f.read())
+    f.close()
+    if printverbose:
+        print('End Parser')
+        print(result)
+    FreeCAD.Console.PrintMessage('End processing CSG file\n')
+    doc.recompute()
+
+def p_block_list_(p):
+    '''
+    block_list : statement
+               | block_list statement
+               | statementwithmod
+               | block_list statementwithmod
+    '''
+    if printverbose: print("Block List")
+    if printverbose: print(p[1])
+    if(len(p) > 2) :
+        if printverbose: print(p[2])
+        p[0] = p[1] + p[2]
+    else :
+        p[0] = p[1]
+    if printverbose: print("End Block List")
+
+def p_render_action(p):
+    'render_action : render LPAREN keywordargument_list RPAREN OBRACE block_list EBRACE'
+    if printverbose: print("Render (ignored)")
+    p[0] = p[6]
+
+def p_group_action1(p):
+    'group_action1 : group LPAREN RPAREN OBRACE block_list EBRACE'
+    if printverbose: print("Group")
+# Test if need for implicit fuse
+    if (len(p[5]) > 1) :
+        p[0] = [fuse(p[5],"Group")]
+    else :
+        p[0] = p[5]
+
+def p_group_action2(p) :
+    'group_action2 : group LPAREN RPAREN SEMICOL'
+    if printverbose: print("Group2")
+    p[0] = []
+   
+def p_boolean(p) :
+    '''
+    boolean : true
+            | false
+    '''
+    p[0] = p[1]
+
+#def p_string(p):
+#    'string : QUOTE ID QUOTE'
+#    p[0] = p[2]
+
+def p_stripped_string(p):
+    'stripped_string : STRING'
+    p[0] = p[1].strip('"')
+
+def p_statement(p):
+    '''statement : part
+                 | operation
+                 | multmatrix_action
+                 | group_action1
+                 | group_action2
+                 | color_action
+                 | render_action
+                 | not_supported
+    '''
+    p[0] = p[1]
+
+def p_anymodifier(p):
+    '''anymodifier : MODIFIERBACK
+                   | MODIFIERDEBUG
+                   | MODIFIERROOT
+                   | MODIFIERDISABLE
+    '''
+    #just return the plain modifier for now
+    #has to be changed when the modifiers are inplemented
+    #please note that disabled objects usually are stript of the CSG ouput during compilation
+    p[0] = p[1]
+
+def p_statementwithmod(p):
+    '''statementwithmod : anymodifier statement'''
+    #ignore the modifiers but add them to the label
+    modifier = p[1]
+    obj = p[2]
+    if hasattr(obj,'Label'):
+        obj.Label = modifier + obj.Label
+    p[0] = obj
+
+def p_part(p):
+    '''
+    part : sphere_action
+         | cylinder_action
+         | cube_action
+         | circle_action
+         | square_action
+         | text_action
+         | polygon_action_nopath
+         | polygon_action_plus_path
+         | polyhedron_action
+         '''
+    p[0] = p[1]
+
+def p_2d_point(p):
+    '2d_point : OSQUARE NUMBER COMMA NUMBER ESQUARE'
+    global points_list
+    if printverbose: print("2d Point")
+    p[0] = [float(p[2]),float(p[4])]
+
+def p_points_list_2d(p):
+    '''
+    points_list_2d : 2d_point COMMA
+                   | points_list_2d 2d_point COMMA
+                   | points_list_2d 2d_point
+                   '''
+    if p[2] == ',' :
+        if printverbose:
+            print("Start List")
+            print(p[1])
+        p[0] = [p[1]]
+    else :
+        if printverbose:
+            print(p[1])
+            print(p[2])
+        p[1].append(p[2])
+        p[0] = p[1]
+    if printverbose: print(p[0])
+
+def p_3d_point(p):
+    '3d_point : OSQUARE NUMBER COMMA NUMBER COMMA NUMBER ESQUARE'
+    global points_list
+    if printverbose: print("3d point")
+    p[0] = [p[2],p[4],p[6]]
+   
+def p_points_list_3d(p):
+    '''
+    points_list_3d : 3d_point COMMA
+               | points_list_3d 3d_point COMMA
+               | points_list_3d 3d_point
+               '''
+    if p[2] == ',' :
+        if printverbose: print("Start List")
+        if printverbose: print(p[1])
+        p[0] = [p[1]]
+    else :
+        if printverbose: print(p[1])
+        if printverbose: print(p[2])
+        p[1].append(p[2])
+        p[0] = p[1]
+    if printverbose: print(p[0])
+
+def p_path_points(p):
+    '''
+    path_points : NUMBER COMMA
+                | path_points NUMBER COMMA
+                | path_points NUMBER
+                '''
+    if printverbose: print("Path point")
+    if p[2] == ',' :
+        if printverbose: print('Start list')
+        if printverbose: print(p[1])
+        p[0] = [int(p[1])]
+    else :
+        if printverbose: print(p[1])
+        if printverbose: print(len(p[1]))
+        if printverbose: print(p[2])
+        p[1].append(int(p[2]))
+        p[0] = p[1]
+    if printverbose: print(p[0])
+
+
+def p_path_list(p):
+    'path_list : OSQUARE path_points ESQUARE'
+    if printverbose: print('Path List ')
+    if printverbose: print(p[2])
+    p[0] = p[2]
+
+def p_path_set(p) :
+    '''
+    path_set : path_list
+             | path_set COMMA path_list
+             '''
+    if printverbose: print('Path Set')
+    if printverbose: print(len(p))
+    if len(p) == 2 :
+        p[0] = [p[1]]
+    else :
+        p[1].append(p[3])
+        p[0] = p[1]
+    if printverbose: print(p[0])
+
+def p_operation(p):
+    '''
+    operation : difference_action
+              | intersection_action
+              | union_action
+              | rotate_extrude_action
+              | linear_extrude_with_twist
+              | rotate_extrude_file
+              | import_file1
+              | surface_action
+              | projection_action
+              | hull_action
+              | minkowski_action
+              | offset_action
+              '''
+    p[0] = p[1]
+
+def placeholder(name,children,arguments):
+    from OpenSCADFeatures import OpenSCADPlaceholder
+    newobj=doc.addObject("Part::FeaturePython",name)
+    OpenSCADPlaceholder(newobj,children,str(arguments))
+    if gui:
+        if FreeCAD.ParamGet("User parameter:BaseApp/Preferences/Mod/OpenSCAD").\
+            GetBool('useViewProviderTree'):
+            from OpenSCADFeatures import ViewProviderTree
+            ViewProviderTree(newobj.ViewObject)
+        else:
+            newobj.ViewObject.Proxy = 0
+    #don't hide the children
+    return newobj
+
+def CGALFeatureObj(name,children,arguments=[]):
+    myobj=doc.addObject("Part::FeaturePython",name)
+    CGALFeature(myobj,name,children,str(arguments))
+    if gui:
+        for subobj in children:
+            subobj.ViewObject.hide()
+        if FreeCAD.ParamGet("User parameter:BaseApp/Preferences/Mod/OpenSCAD").\
+            GetBool('useViewProviderTree'):
+            from OpenSCADFeatures import ViewProviderTree
+            ViewProviderTree(myobj.ViewObject)
+        else:
+            myobj.ViewObject.Proxy = 0
+    return myobj
+
+def p_offset_action(p):
+    'offset_action : offset LPAREN keywordargument_list RPAREN OBRACE block_list EBRACE'
+    if len(p[6]) == 0:
+        newobj = placeholder('group',[],'{}')
+    elif (len(p[6]) == 1 ): #single object
+        subobj = p[6]
+    else:
+        subobj = fuse(p[6],"Offset Union")
+    if 'r' in p[3] :
+        offset = float(p[3]['r'])
+    if 'delta' in p[3] : 
+        offset = float(p[3]['delta'])
+    if subobj[0].Shape.Volume == 0 :
+       newobj=doc.addObject("Part::Offset2D",'Offset2D')
+       newobj.Source = subobj[0] 
+       newobj.Value = offset
+       if 'r' in p[3] :
+           newobj.Join = 0 
+       else :
+           newobj.Join = 2 
+    else :
+       newobj=doc.addObject("Part::Offset",'offset')
+       newobj.Shape = subobj[0].Shape.makeOffset(offset)
+    newobj.Document.recompute()
+    subobj[0].ViewObject.hide()
+#    if gui:
+#        if FreeCAD.ParamGet("User parameter:BaseApp/Preferences/Mod/OpenSCAD").\
+#            GetBool('useViewProviderTree'):
+#            from OpenSCADFeatures import ViewProviderTree
+#            ViewProviderTree(newobj.ViewObject)
+#        else:
+#            newobj.ViewObject.Proxy = 0
+    p[0] = [newobj]
+
+def p_hull_action(p):
+    'hull_action : hull LPAREN RPAREN OBRACE block_list EBRACE'
+    p[0] = [ CGALFeatureObj(p[1],p[5]) ]
+
+def p_minkowski_action(p):
+    '''
+    minkowski_action : minkowski LPAREN keywordargument_list RPAREN OBRACE block_list EBRACE'''
+    p[0] = [ CGALFeatureObj(p[1],p[6],p[3]) ]
+
+def p_not_supported(p):
+    '''
+    not_supported : glide LPAREN keywordargument_list RPAREN OBRACE block_list EBRACE
+                  | resize LPAREN keywordargument_list RPAREN OBRACE block_list EBRACE
+                  | subdiv LPAREN keywordargument_list RPAREN OBRACE block_list EBRACE
+                  '''
+    if gui and not FreeCAD.ParamGet("User parameter:BaseApp/Preferences/Mod/OpenSCAD").\
+            GetBool('usePlaceholderForUnsupported'):
+        from PySide import QtGui
+        QtGui.QMessageBox.critical(None, unicode(translate('OpenSCAD',"Unsupported Function"))+" : "+p[1],unicode(translate('OpenSCAD',"Press OK")))
+    else:
+        p[0] = [placeholder(p[1],p[6],p[3])]
+
+def p_size_vector(p):
+    'size_vector : OSQUARE NUMBER COMMA NUMBER COMMA NUMBER ESQUARE'
+    if printverbose: print("size vector")
+    p[0] = [p[2],p[4],p[6]]
+
+def p_keywordargument(p):
+    '''keywordargument : ID EQ boolean
+    | ID EQ NUMBER
+    | ID EQ size_vector
+    | ID EQ vector
+    | ID EQ 2d_point
+    | text EQ stripped_string
+    | ID EQ stripped_string
+     '''
+    p[0] = (p[1],p[3])
+    if printverbose: print(p[0])
+
+def p_keywordargument_list(p):
+    '''
+    keywordargument_list : keywordargument
+               | keywordargument_list COMMA keywordargument
+    '''
+    if len(p) == 2:
+        p[0] = {p[1][0] : p[1][1]}
+    else:
+        p[1][p[3][0]] = p[3][1]
+        p[0]=p[1]
+
+def p_color_action(p):
+    'color_action : color LPAREN vector RPAREN OBRACE block_list EBRACE'
+    import math
+    if printverbose: print("Color")
+    color = tuple([float(f) for f in p[3][:3]]) #RGB
+    transp = 100 - int(math.floor(100*float(p[3][3]))) #Alpha
+    if gui:
+        for obj in p[6]:
+            obj.ViewObject.ShapeColor =color
+            obj.ViewObject.Transparency = transp
+    p[0] = p[6]
+
+# Error rule for syntax errors
+def p_error(p):
+    if printverbose: print("Syntax error in input!")
+    if printverbose: print(p)
+
+def fuse(lst,name):
+    global doc
+    if printverbose: print("Fuse")
+    if printverbose: print(lst)
+    if len(lst) == 0:
+        myfuse = placeholder('group',[],'{}')
+    elif len(lst) == 1:
+       return lst[0]
+    # Is this Multi Fuse
+    elif len(lst) > 2:
+       if printverbose: print("Multi Fuse")
+       myfuse = doc.addObject('Part::MultiFuse',name)
+       myfuse.Shapes = lst
+       if gui:
+           for subobj in myfuse.Shapes:
+               subobj.ViewObject.hide()
+    else:
+       if printverbose: print("Single Fuse")
+       myfuse = doc.addObject('Part::Fuse',name)
+       myfuse.Base = lst[0]
+       myfuse.Tool = lst[1]
+       if gui:
+           myfuse.Base.ViewObject.hide()
+           myfuse.Tool.ViewObject.hide()
+    return(myfuse)
+
+def p_union_action(p):
+    'union_action : union LPAREN RPAREN OBRACE block_list EBRACE'
+    if printverbose: print("union")
+    newpart = fuse(p[5],p[1])
+    if printverbose: print("Push Union Result")
+    p[0] = [newpart]
+    if printverbose: print("End Union")
+    
+def p_difference_action(p):  
+    'difference_action : difference LPAREN RPAREN OBRACE block_list EBRACE'
+
+    if printverbose: print("difference")
+    if printverbose: print(len(p[5]))
+    if printverbose: print(p[5])
+    if (len(p[5]) == 0 ): #nochild
+        mycut = placeholder('group',[],'{}')
+    elif (len(p[5]) == 1 ): #single object
+        p[0] = p[5]
+    else:
+# Cut using Fuse    
+        mycut = doc.addObject('Part::Cut',p[1])
+        mycut.Base = p[5][0]
+#       Can only Cut two objects do we need to fuse extras
+        if (len(p[5]) > 2 ):
+           if printverbose: print("Need to Fuse Extra First")
+           mycut.Tool = fuse(p[5][1:],'union')
+        else :
+           mycut.Tool = p[5][1]
+        if gui:
+            mycut.Base.ViewObject.hide()
+            mycut.Tool.ViewObject.hide()
+        if printverbose: print("Push Resulting Cut")
+        p[0] = [mycut]
+    if printverbose: print("End Cut")
+
+def p_intersection_action(p):
+    'intersection_action : intersection LPAREN RPAREN OBRACE block_list EBRACE'
+
+    if printverbose: print("intersection")
+    # Is this Multi Common
+    if (len(p[5]) > 2):
+       if printverbose: print("Multi Common")
+       mycommon = doc.addObject('Part::MultiCommon',p[1])
+       mycommon.Shapes = p[5]
+       if gui:
+           for subobj in mycommon.Shapes:
+               subobj.ViewObject.hide()
+    elif (len(p[5]) == 2):
+       if printverbose: print("Single Common")
+       mycommon = doc.addObject('Part::Common',p[1])
+       mycommon.Base = p[5][0]
+       mycommon.Tool = p[5][1]
+       if gui:
+           mycommon.Base.ViewObject.hide()
+           mycommon.Tool.ViewObject.hide()
+    elif (len(p[5]) == 1):
+        mycommon = p[5][0]
+    else : # 1 child
+        mycommon = placeholder('group',[],'{}')
+    p[0] = [mycommon]
+    if printverbose: print("End Intersection")
+
+def process_rotate_extrude(obj):
+    newobj=doc.addObject("Part::FeaturePython",'RefineRotateExtrude')
+    RefineShape(newobj,obj)
+    if gui:
+        if FreeCAD.ParamGet("User parameter:BaseApp/Preferences/Mod/OpenSCAD").\
+            GetBool('useViewProviderTree'):
+            from OpenSCADFeatures import ViewProviderTree
+            ViewProviderTree(newobj.ViewObject)
+        else:
+            newobj.ViewObject.Proxy = 0
+        obj.ViewObject.hide()
+    myrev = doc.addObject("Part::Revolution","RotateExtrude")
+    myrev.Source = newobj
+    myrev.Axis = (0.00,1.00,0.00)
+    myrev.Base = (0.00,0.00,0.00)
+    myrev.Angle = 360.00
+    myrev.Placement=FreeCAD.Placement(FreeCAD.Vector(),FreeCAD.Rotation(0,0,90))
+    if gui:
+        newobj.ViewObject.hide()
+    return(myrev)
+
+def p_rotate_extrude_action(p): 
+    'rotate_extrude_action : rotate_extrude LPAREN keywordargument_list RPAREN OBRACE block_list EBRACE'
+    if printverbose: print("Rotate Extrude")
+    if (len(p[6]) > 1) :
+        part = fuse(p[6],"Rotate Extrude Union")
+    else :
+        part = p[6][0]
+    p[0] = [process_rotate_extrude(part)]
+    if printverbose: print("End Rotate Extrude")
+
+def p_rotate_extrude_file(p):
+    'rotate_extrude_file : rotate_extrude LPAREN keywordargument_list RPAREN SEMICOL'
+    if printverbose: print("Rotate Extrude File")
+    filen,ext =p[3]['file'] .rsplit('.',1)
+    obj = process_import_file(filen,ext,p[3]['layer'])
+    p[0] = [process_rotate_extrude(obj)]
+    if printverbose: print("End Rotate Extrude File")
+
+def process_linear_extrude(obj,h) :
+    #if gui:
+    newobj=doc.addObject("Part::FeaturePython",'RefineLinearExtrude')
+    RefineShape(newobj,obj)#mylinear)
+    if gui:
+        if FreeCAD.ParamGet("User parameter:BaseApp/Preferences/Mod/OpenSCAD").\
+            GetBool('useViewProviderTree'):
+            from OpenSCADFeatures import ViewProviderTree
+            ViewProviderTree(newobj.ViewObject)
+        else:
+            newobj.ViewObject.Proxy = 0
+        obj.ViewObject.hide()
+        #mylinear.ViewObject.hide()
+    mylinear = doc.addObject("Part::Extrusion","LinearExtrude")
+    mylinear.Base = newobj #obj
+    mylinear.Dir = (0,0,h)
+    mylinear.Placement=FreeCAD.Placement()
+    # V17 change to False mylinear.Solid = True
+    mylinear.Solid = False
+    if gui:
+        newobj.ViewObject.hide()
+    return(mylinear)
+
+def process_linear_extrude_with_twist(base,height,twist) :   
+    newobj=doc.addObject("Part::FeaturePython",'twist_extrude')
+    Twist(newobj,base,height,-twist) #base is an FreeCAD Object, heigth and twist are floats
+    if gui:
+        if FreeCAD.ParamGet("User parameter:BaseApp/Preferences/Mod/OpenSCAD").\
+            GetBool('useViewProviderTree'):
+            from OpenSCADFeatures import ViewProviderTree
+            ViewProviderTree(newobj.ViewObject)
+        else:
+            newobj.ViewObject.Proxy = 0
+    #import ViewProviderTree from OpenSCADFeatures
+    #ViewProviderTree(obj.ViewObject)
+    return(newobj)
+
+def p_linear_extrude_with_twist(p):
+    'linear_extrude_with_twist : linear_extrude LPAREN keywordargument_list RPAREN OBRACE block_list EBRACE'
+    if printverbose: print("Linear Extrude With Twist")
+    h = float(p[3]['height'])
+    if printverbose: print("Twist : ",p[3])
+    if 'twist' in p[3]:
+        t = float(p[3]['twist'])
+    else:
+        t = 0
+    if (len(p[6]) > 1) :
+        obj = fuse(p[6],"Linear Extrude Union")
+    else :
+        obj = p[6][0]
+    if t:
+        newobj = process_linear_extrude_with_twist(obj,h,t)
+    else:
+        newobj = process_linear_extrude(obj,h)
+    if p[3]['center']=='true' :
+       center(newobj,0,0,h)
+    p[0] = [newobj]
+    if printverbose: print("End Linear Extrude with twist")
+
+def p_import_file1(p):
+    'import_file1 : import LPAREN keywordargument_list RPAREN SEMICOL'
+    if printverbose: print("Import File")
+    filen,ext =p[3]['file'].rsplit('.',1)
+    p[0] = [process_import_file(filen,ext,p[3]['layer'])]
+    if printverbose: print("End Import File")
+
+def p_surface_action(p):
+    'surface_action : surface LPAREN keywordargument_list RPAREN SEMICOL'
+    if printverbose: print("Surface")
+    obj = doc.addObject("Part::Feature",'surface')
+    obj.Shape,xoff,yoff=makeSurfaceVolume(p[3]['file'])
+    if p[3]['center']=='true' :
+        center(obj,xoff,yoff,0.0)
+    p[0] = [obj]
+    if printverbose: print("End surface")
+
+def process_import_file(fname,ext,layer):
+    if printverbose: print("Importing : "+fname+"."+ext+" Layer : "+layer)
+    if ext.lower() in reverseimporttypes()['Mesh']:
+        obj=process_mesh_file(fname,ext)
+    elif ext.lower() == 'dxf' :
+        obj=processDXF(fname,layer)
+    else:
+        raise ValueError("Unsupported file extension %s" % ext)
+    return(obj)
+
+def process_mesh_file(fname,ext):
+    import Mesh,Part
+    fullname = fname+'.'+ext
+    filename = os.path.join(pathName,fullname)
+    objname = os.path.split(fname)[1]
+    mesh1 = doc.getObject(objname) #reuse imported object
+    if not mesh1:
+        Mesh.insert(filename)
+        mesh1=doc.getObject(objname)
+    if mesh1 is not None:
+        if gui:
+            mesh1.ViewObject.hide()
+        sh=Part.Shape()
+        sh.makeShapeFromMesh(mesh1.Mesh.Topology,0.1)
+        solid = Part.Solid(sh)
+        obj=doc.addObject('Part::Feature',"Mesh")
+        #ImportObject(obj,mesh1) #This object is not mutable from the GUI
+        #ViewProviderTree(obj.ViewObject)
+        solid=solid.removeSplitter()
+        if solid.Volume < 0:
+            #sh.reverse()
+            #sh = sh.copy()
+            solid.complement()
+        obj.Shape=solid#.removeSplitter()
+    else: #mesh1 is None
+        FreeCAD.Console.PrintError('Mesh not imported %s.%s %s\n' % \
+                (objname,ext,filename))
+        import Part
+        obj=doc.addObject('Part::Feature',"FailedMeshImport")
+        obj.Shape=Part.Compound([])
+    return(obj)
+
+
+def processTextCmd(t):
+    import os
+    from OpenSCADUtils import callopenscadstring
+    tmpfilename = callopenscadstring(t,'dxf')
+    from OpenSCAD2Dgeom import importDXFface 
+    face = importDXFface(tmpfilename,None,None)
+    obj=doc.addObject('Part::Feature','text')
+    obj.Shape=face
+    try:
+        os.unlink(tmpfilename)
+    except OSError:
+        pass
+    return(obj)
+
+def processDXF(fname,layer):
+    global doc
+    global pathName
+    from OpenSCAD2Dgeom import importDXFface
+    if printverbose: print("Process DXF file")
+    if printverbose: print("File Name : "+fname)
+    if printverbose: print("Layer : "+layer)
+    if printverbose: print("PathName : "+pathName)
+    dxfname = fname+'.dxf'
+    filename = os.path.join(pathName,dxfname)
+    shortname = os.path.split(fname)[1]
+    if printverbose: print("DXF Full path : "+filename)
+    face = importDXFface(filename,layer,doc)
+    obj=doc.addObject('Part::Feature','dxf_%s_%s' % (shortname,layer or "all"))
+    obj.Shape=face
+    if printverbose: print("DXF Diagnostics")
+    if printverbose: print(obj.Shape.ShapeType)
+    if printverbose: print("Closed : "+str(obj.Shape.isClosed()))
+    if printverbose: print(obj.Shape.check())
+    if printverbose: print([w.isClosed() for w in obj.Shape.Wires])
+    return(obj)
+
+def processSTL(fname):
+    if printverbose: print("Process STL file")
+
+def p_multmatrix_action(p):
+    'multmatrix_action : multmatrix LPAREN matrix RPAREN OBRACE block_list EBRACE'
+    if printverbose: print("MultMatrix")
+    transform_matrix = FreeCAD.Matrix()
+    if printverbose: print("Multmatrix")
+    if printverbose: print(p[3])
+    m1l=sum(p[3],[])
+    if any('x' in me for me in m1l): #hexfloats
+        m1l=[float.fromhex(me) for me in m1l]
+        matrixisrounded=False
+    elif max((len(me) for me in m1l)) >= 14: #might have double precision
+        m1l=[float(me) for me in m1l] # assume precise output
+        m1l=[(0 if (abs(me) < 1e-15) else me) for me in m1l]
+        matrixisrounded=False
+    else: #trucanted numbers
+        m1l=[round(float(me),12) for me in m1l] #round
+        matrixisrounded=True
+    transform_matrix = FreeCAD.Matrix(*tuple(m1l))
+    if printverbose: print(transform_matrix)
+    if printverbose: print("Apply Multmatrix")
+#   If more than one object on the stack for multmatrix fuse first
+    if (len(p[6]) == 0) :
+        part = placeholder('group',[],'{}')
+    elif (len(p[6]) > 1) :
+        part = fuse(p[6],"Matrix Union")
+    else :
+        part = p[6][0]
+    if (isspecialorthogonalpython(fcsubmatrix(transform_matrix))) :
+        if printverbose: print("special orthogonal")
+        if matrixisrounded:
+            if printverbose: print("rotation rounded")
+            plm=FreeCAD.Placement(transform_matrix)
+            plm=FreeCAD.Placement(plm.Base,roundrotation(plm.Rotation))
+            part.Placement=plm.multiply(part.Placement)
+        else:
+            part.Placement=FreeCAD.Placement(transform_matrix).multiply(\
+                    part.Placement)
+        new_part = part
+    elif isrotoinversionpython(fcsubmatrix(transform_matrix)):
+        if printverbose: print("orthogonal and inversion")
+        cmat,axisvec = decomposerotoinversion(transform_matrix)
+        new_part=doc.addObject("Part::Mirroring",'mirr_%s'%part.Name)
+        new_part.Source=part
+        new_part.Normal=axisvec
+        if matrixisrounded:
+            if printverbose: print("rotation rounded")
+            plm=FreeCAD.Placement(cmat)
+            new_part.Placement=FreeCAD.Placement(plm.Base,roundrotation(plm.Rotation))
+        else:
+            new_part.Placement=FreeCAD.Placement(cmat)
+        new_part.Label="mirrored %s" % part.Label
+        if gui:
+            part.ViewObject.hide()
+    elif FreeCAD.ParamGet("User parameter:BaseApp/Preferences/Mod/OpenSCAD").\
+        GetBool('useMultmatrixFeature'):
+        from OpenSCADFeatures import MatrixTransform
+        new_part=doc.addObject("Part::FeaturePython",'Matrix Deformation')
+        MatrixTransform(new_part,transform_matrix,part)
+        if gui:
+            if FreeCAD.ParamGet("User parameter:BaseApp/Preferences/Mod/OpenSCAD").\
+                GetBool('useViewProviderTree'):
+                from OpenSCADFeatures import ViewProviderTree
+                ViewProviderTree(new_part.ViewObject)
+            else:
+                new_part.ViewObject.Proxy = 0
+            part.ViewObject.hide()
+    else :
+        if printverbose: print("Transform Geometry")
+#       Need to recompute to stop transformGeometry causing a crash        
+        doc.recompute()
+        new_part = doc.addObject("Part::Feature","Matrix Deformation")
+      #  new_part.Shape = part.Base.Shape.transformGeometry(transform_matrix)
+        new_part.Shape = part.Shape.transformGeometry(transform_matrix) 
+        if gui:
+            part.ViewObject.hide()
+    if False :  
+#   Does not fix problemfile or beltTighener although later is closer       
+        newobj=doc.addObject("Part::FeaturePython",'RefineMultMatrix')
+        RefineShape(newobj,new_part)
+        if gui:
+            newobj.ViewObject.Proxy = 0
+            new_part.ViewObject.hide()   
+        p[0] = [newobj]
+    else :
+        p[0] = [new_part]
+    if printverbose: print("Multmatrix applied")
+    
+def p_matrix(p):
+    'matrix : OSQUARE vector COMMA vector COMMA vector COMMA vector ESQUARE'
+    if printverbose: print("Matrix")
+    p[0] = [p[2],p[4],p[6],p[8]]
+
+def p_vector(p):
+    'vector : OSQUARE NUMBER COMMA NUMBER COMMA NUMBER COMMA NUMBER ESQUARE'
+    if printverbose: print("Vector")
+    p[0] = [p[2],p[4],p[6],p[8]]
+
+def center(obj,x,y,z):
+    obj.Placement = FreeCAD.Placement(\
+        FreeCAD.Vector(-x/2.0,-y/2.0,-z/2.0),\
+        FreeCAD.Rotation(0,0,0,1))
+    
+def p_sphere_action(p):
+    'sphere_action : sphere LPAREN keywordargument_list RPAREN SEMICOL'
+    if printverbose: print("Sphere : ",p[3])
+    r = float(p[3]['r'])
+    mysphere = doc.addObject("Part::Sphere",p[1])
+    mysphere.Radius = r
+    if printverbose: print("Push Sphere")
+    p[0] = [mysphere]
+    if printverbose: print("End Sphere")
+
+def myPolygon(n,r1):
+    # Adapted from Draft::_Polygon
+    import math
+    if printverbose: print("My Polygon")
+    angle = math.pi*2/n
+    nodes = [FreeCAD.Vector(r1,0,0)]
+    for i in range(n-1) :
+        th = (i+1) * angle
+        nodes.append(FreeCAD.Vector(r1*math.cos(th),r1*math.sin(th),0))
+    nodes.append(nodes[0])
+    polygonwire = Part.makePolygon(nodes)
+
+    polygon = doc.addObject("Part::Feature","Polygon")
+    polygon.Shape = Part.Face(polygonwire)
+    return(polygon)
+
+def p_cylinder_action(p):
+    'cylinder_action : cylinder LPAREN keywordargument_list RPAREN SEMICOL'
+    if printverbose: print("Cylinder")
+    tocenter = p[3]['center']
+    h = float(p[3]['h'])
+    r1 = float(p[3]['r1'])
+    r2 = float(p[3]['r2'])
+    n = int(p[3]['$fn'])
+    fnmax = FreeCAD.ParamGet(\
+        "User parameter:BaseApp/Preferences/Mod/OpenSCAD").\
+        GetInt('useMaxFN')
+    if printverbose: print(p[3])
+    if h > 0:
+        if ( r1 == r2 and r1 > 0):
+            if printverbose: print("Make Cylinder")
+            if n < 3 or fnmax != 0 and n > fnmax:
+                mycyl=doc.addObject("Part::Cylinder",p[1])
+                mycyl.Height = h
+                mycyl.Radius = r1
+            else :
+                if printverbose: print("Make Prism")
+                if False: #user Draft Polygon
+                    mycyl=doc.addObject("Part::Extrusion","prism")
+                    mycyl.Dir = (0,0,h)
+                    try :
+                        import Draft
+                        mycyl.Base = Draft.makePolygon(n,r1,face=True)
+                    except :
+                        # If Draft can't import (probably due to lack of Pivy on Mac and
+                        # Linux builds of FreeCAD), this is a fallback.
+                        # or old level of FreeCAD
+                        if printverbose: print("Draft makePolygon Failed, falling back on manual polygon")
+                        mycyl.Base = myPolygon(n,r1)
+                        # mycyl.Solid = True
+
+                    else :
+                        pass
+                    if gui:
+                        mycyl.Base.ViewObject.hide()
+                else: #Use Part::Prism primitive
+                    mycyl=doc.addObject("Part::Prism","prism")
+                    mycyl.Polygon = n
+                    mycyl.Circumradius  = r1
+                    mycyl.Height  = h
+
+        elif (r1 != r2):
+            if n < 3 or fnmax != 0 and n > fnmax:
+                if printverbose: print("Make Cone")
+                mycyl=doc.addObject("Part::Cone",p[1])
+                mycyl.Height = h
+                mycyl.Radius1 = r1
+                mycyl.Radius2 = r2
+            else:
+                if printverbose: print("Make Frustum")
+                mycyl=doc.addObject("Part::FeaturePython",'frustum')
+                Frustum(mycyl,r1,r2,n,h)
+                if gui:
+                    if FreeCAD.ParamGet("User parameter:BaseApp/Preferences/Mod/OpenSCAD").\
+                        GetBool('useViewProviderTree'):
+                        from OpenSCADFeatures import ViewProviderTree
+                        ViewProviderTree(mycyl.ViewObject)
+                    else:
+                        mycyl.ViewObject.Proxy = 0
+        else: # r1 == r2 == 0
+            FreeCAD.Console.PrintWarning('cylinder with radius zero\n')
+            mycyl=doc.addObject("Part::Feature","emptycyl")
+            mycyl.Shape = Part.Compound([])
+    else: # h == 0
+        FreeCAD.Console.PrintWarning('cylinder with height <= zero\n')
+        mycyl=doc.addObject("Part::Feature","emptycyl")
+        mycyl.Shape = Part.Compound([])
+    if printverbose: print("Center = ",tocenter)
+    if tocenter=='true' :
+       center(mycyl,0,0,h)
+    if False :  
+#   Does not fix problemfile or beltTighener although later is closer       
+        newobj=doc.addObject("Part::FeaturePython",'RefineCylinder')
+        RefineShape(newobj,mycyl)
+        if gui:
+            if FreeCAD.ParamGet("User parameter:BaseApp/Preferences/Mod/OpenSCAD").\
+                GetBool('useViewProviderTree'):
+                from OpenSCADFeatures import ViewProviderTree
+                ViewProviderTree(newobj.ViewObject)
+            else:
+                newobj.ViewObject.Proxy = 0
+            mycyl.ViewObject.hide()
+        p[0] = [newobj]
+    else :
+        p[0] = [mycyl]
+    if printverbose: print("End Cylinder")
+
+def p_cube_action(p):
+    'cube_action : cube LPAREN keywordargument_list RPAREN SEMICOL'
+    global doc
+    l,w,h = [float(str1) for str1 in p[3]['size']]
+    if (l > 0 and w > 0 and h >0):
+        if printverbose: print("cube : ",p[3])
+        mycube=doc.addObject('Part::Box',p[1])
+        mycube.Length=l
+        mycube.Width=w
+        mycube.Height=h
+    else:
+        FreeCAD.Console.PrintWarning('cube with radius zero\n')
+        mycube=doc.addObject("Part::Feature","emptycube")
+        mycube.Shape = Part.Compound([])
+    if p[3]['center']=='true' :
+       center(mycube,l,w,h);
+    p[0] = [mycube]
+    if printverbose: print("End Cube")
+
+def p_circle_action(p) :
+    'circle_action : circle LPAREN keywordargument_list RPAREN SEMICOL'
+    if printverbose: print("Circle : "+str(p[3]))
+    r = float(p[3]['r'])
+    n = int(p[3]['$fn'])
+    fnmax = FreeCAD.ParamGet(\
+        "User parameter:BaseApp/Preferences/Mod/OpenSCAD").\
+        GetInt('useMaxFN',50)
+    # Alter Max polygon to control if polygons are circles or polygons
+    # in the modules preferences
+    import Draft
+    if n == 0 or fnmax != 0 and n >= fnmax:
+        mycircle = FreeCAD.ActiveDocument.addObject("Part::Part2DObjectPython",'circle')
+        Draft._Circle(mycircle)
+        mycircle.Radius = r
+        mycircle.MakeFace = True
+        #mycircle = Draft.makeCircle(r,face=True) # would call doc.recompute
+        #mycircle = doc.addObject('Part::Circle',p[1]) #would not create a face
+        #mycircle.Radius = r
+    else :
+        #mycircle = Draft.makePolygon(n,r) # would call doc.recompute
+        mycircle = FreeCAD.ActiveDocument.addObject("Part::Part2DObjectPython",'polygon')
+        Draft._Polygon(mycircle)
+        mycircle.FacesNumber = n
+        mycircle.Radius = r
+        mycircle.DrawMode = "inscribed"
+        mycircle.MakeFace = True
+    if gui:
+        Draft._ViewProviderDraft(mycircle.ViewObject)
+    if printverbose: print("Push Circle")
+    p[0] = [mycircle]
+
+def p_square_action(p) :
+    'square_action : square LPAREN keywordargument_list RPAREN SEMICOL'
+    if printverbose: print("Square")
+    size = p[3]['size']
+    x = float(size[0])
+    y = float(size[1])
+    mysquare = doc.addObject('Part::Plane',p[1])
+    mysquare.Length=x
+    mysquare.Width=y
+    if p[3]['center']=='true' :
+       center(mysquare,x,y,0)
+    p[0] = [mysquare]
+
+def addString(t,s,p):
+    return(t + ', ' +s+' = "'+p[3][s]+'"')
+
+def addValue(t,v,p):
+    return(t + ', ' +v+' = '+p[3][v])
+
+def p_text_action(p) :
+    'text_action : text LPAREN keywordargument_list RPAREN SEMICOL'
+    # If text string is null ignore
+    if p[3]['text'] == "" or p[3]['text'] == " " :
+        p[0] = []
+        return
+    t = 'text ( text="'+p[3]['text']+'"'
+    t = addValue(t,'size',p)
+    t = addString(t,'spacing',p)
+    t = addString(t,'font',p)
+    t = addString(t,'direction',p)
+    t = addString(t,'language',p)
+    t = addString(t,'script',p)
+    t = addString(t,'halign',p)
+    t = addString(t,'valign',p)
+    t = addValue(t,'$fn',p)
+    t = addValue(t,'$fa',p)
+    t = addValue(t,'$fs',p)
+    t = t+');'
+
+    FreeCAD.Console.PrintMessage("textmsg : "+t+"\n")
+    p[0] = [processTextCmd(t)]
+
+def convert_points_list_to_vector(l):
+    v = []
+    for i in l :
+        if printverbose: print(i)
+        v.append(FreeCAD.Vector(i[0],i[1]))
+    if printverbose: print(v)
+    return(v)
+
+
+def p_polygon_action_nopath(p) :
+    'polygon_action_nopath : polygon LPAREN points EQ OSQUARE points_list_2d ESQUARE COMMA paths EQ undef COMMA keywordargument_list RPAREN SEMICOL'
+    if printverbose: print("Polygon")
+    if printverbose: print(p[6])
+    v = convert_points_list_to_vector(p[6])
+    mypolygon = doc.addObject('Part::Feature',p[1])
+    if printverbose: print("Make Parts")
+    # Close Polygon
+    v.append(v[0])
+    parts = Part.makePolygon(v)
+    if printverbose: print("update object")
+    mypolygon.Shape = Part.Face(parts)
+    p[0] = [mypolygon]
+
+def p_polygon_action_plus_path(p) :
+    'polygon_action_plus_path : polygon LPAREN points EQ OSQUARE points_list_2d ESQUARE COMMA paths EQ OSQUARE path_set ESQUARE COMMA keywordargument_list RPAREN SEMICOL'
+    if printverbose: print("Polygon with Path")
+    if printverbose: print(p[6])
+    v = convert_points_list_to_vector(p[6])
+    if printverbose: print("Path Set List")
+    if printverbose: print(p[12])
+    for i in p[12] :
+         if printverbose: print(i)
+         mypolygon = doc.addObject('Part::Feature','wire')
+         path_list = []
+         for j in i :
+             j = int(j)
+             if printverbose: print(j)
+             path_list.append(v[j])
+#        Close path
+         path_list.append(v[int(i[0])])
+         if printverbose: print('Path List')
+         if printverbose: print(path_list)
+         wire = Part.makePolygon(path_list)
+         mypolygon.Shape = Part.Face(wire)
+         p[0] = [mypolygon]
+#        This only pushes last polygon
+
+def make_face(v1,v2,v3):
+    wire = Part.makePolygon([v1,v2,v3,v1])
+    face = Part.Face(wire)
+    return face
+
+def p_polyhedron_action(p) :
+    '''polyhedron_action : polyhedron LPAREN points EQ OSQUARE points_list_3d ESQUARE COMMA faces EQ OSQUARE points_list_3d ESQUARE COMMA keywordargument_list RPAREN SEMICOL
+                      | polyhedron LPAREN points EQ OSQUARE points_list_3d ESQUARE COMMA triangles EQ OSQUARE points_list_3d ESQUARE COMMA keywordargument_list RPAREN SEMICOL'''
+    if printverbose: print("Polyhedron Points")
+    v = []
+    for i in p[6] :
+        if printverbose: print(i)
+        v.append(FreeCAD.Vector(float(i[0]),float(i[1]),float(i[2])))
+    if printverbose:
+        print(v)
+        print("Polyhedron triangles")
+        print(p[12])
+    faces_list = []    
+    mypolyhed = doc.addObject('Part::Feature',p[1])
+    for i in p[12] :
+        if printverbose: print(i)
+        f = make_face(v[int(i[0])],v[int(i[1])],v[int(i[2])])
+        faces_list.append(f)
+    shell=Part.makeShell(faces_list)
+    solid=Part.Solid(shell).removeSplitter()
+    if solid.Volume < 0:
+        solid.reverse()
+    mypolyhed.Shape=solid
+    p[0] = [mypolyhed]
+
+def p_projection_action(p) :
+    'projection_action : projection LPAREN keywordargument_list RPAREN OBRACE block_list EBRACE'
+    if printverbose: print('Projection')
+    if p[3]['cut']=='true' :
+        planedim=1e9 # large but finite
+        #infinite planes look bad in the GUI
+        planename='xy_plane_used_for_project_cut'
+        obj=doc.addObject('Part::MultiCommon','projection_cut')
+        plane = doc.getObject(planename)
+        if not plane:
+            plane=doc.addObject("Part::Plane",planename)
+            plane.Length=planedim*2
+            plane.Width=planedim*2
+            plane.Placement = FreeCAD.Placement(FreeCAD.Vector(\
+                     -planedim,-planedim,0),FreeCAD.Rotation())
+            if gui:
+                plane.ViewObject.hide()
+        if (len(p[6]) > 1):
+            subobj = [fuse(p[6],"projection_cut_implicit_group")]
+        else:
+            subobj = p[6]
+        obj.Shapes = [plane]+subobj
+        if gui:
+            subobj[0].ViewObject.hide()
+        p[0] = [obj]
+    else: # cut == 'false' => true projection
+        if gui and not FreeCAD.ParamGet("User parameter:BaseApp/Preferences/Mod/OpenSCAD").\
+                GetBool('usePlaceholderForUnsupported'):
+            from PySide import QtGui
+            QtGui.QMessageBox.critical(None, unicode(translate('OpenSCAD',"Unsupported Function"))+" : "+p[1],unicode(translate('OpenSCAD',"Press OK")))
+        else:
+            p[0] = [placeholder(p[1],p[6],p[3])]